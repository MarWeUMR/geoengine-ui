<wave-sidenav-header>Add Data</wave-sidenav-header>
<mat-nav-list>
<<<<<<< HEAD
    <mat-list-item
        (click)="layoutService.setSidenavContentComponent({component: DataRepositoryComponent, parent: SourceOperatorListComponent})"
    >
        <img mat-list-icon [src]="RasterSourceType.ICON_URL" alt="Data Repository">
        <h4 mat-line>Data Repository</h4>
        <p mat-line>Generic Data Repository</p>
    </mat-list-item>
    <mat-list-item *waveIfNature40LoggedIn
                   (click)="layoutService.setSidenavContentComponent({component: Nature40CatalogComponent, parent: SourceOperatorListComponent})">
        <img mat-list-icon [src]="RasterSourceType.ICON_URL" alt="Nature 4.0 Catalog">
        <h4 mat-line>Nature 4.0 Catalog</h4>
        <p mat-line>All the Nature 4.0 data</p>
    </mat-list-item>
    <mat-list-item *waveIfNature40AndGuest class="disabled">
        <img mat-list-icon [src]="RasterSourceType.ICON_URL" alt="Nature 4.0 Catalog">
        <h4 mat-line>Nature 4.0 Catalog</h4>
        <p mat-line>Log in to see the Nature 4.0 data</p>
    </mat-list-item>
    <mat-list-item
        (click)="layoutService.setSidenavContentComponent({component: AbcdRepositoryComponent, parent: SourceOperatorListComponent})"
        *waveIfGfbio
    >
        <img mat-list-icon [src]="ABCDSourceType.ICON_URL" [alt]="ABCDSourceType.NAME">
        <h4 mat-line>ABCD Archives</h4>
        <p mat-line>Lookup GFBio ABCD archives</p>
    </mat-list-item>
    <mat-list-item *waveIfGuest class="disabled">
        <img mat-list-icon [src]="CsvSourceType.ICON_URL" [alt]="CsvSourceType.NAME">
        <h4 mat-line>Custom Features</h4>
        <p mat-line>Log in to use custom vector data from e.g. CSV files</p>
    </mat-list-item>
    <mat-list-item
        (click)="layoutService.setSidenavContentComponent({component: FeaturedbSourceListComponent, parent: SourceOperatorListComponent})"
        *waveIfLoggedIn
    >
        <img mat-list-icon [src]="CsvSourceType.ICON_URL" [alt]="CsvSourceType.NAME">
        <h4 mat-line>Custom Features</h4>
        <p mat-line>Add and use custom vector features like CSV</p>
    </mat-list-item>
    <mat-list-item
        (click)="layoutService.setSidenavContentComponent({component: GfbioBasketsComponent, parent: SourceOperatorListComponent})"
        *waveIfGfbioLoggedIn
    >
        <mat-icon mat-list-icon>add_shopping_cart</mat-icon>
        <h4 mat-line>GFBio Baskets</h4>
        <p mat-line>Display the GFBio Search Results</p>
    </mat-list-item>
    <mat-list-item
        (click)="layoutService.setSidenavContentComponent({component: GbifOperatorComponent, parent: SourceOperatorListComponent})"
        *waveIfGfbio
    >
        <img mat-list-icon [src]="GFBioSourceType.ICON_URL" [alt]="GFBioSourceType.NAME">
        <h4 mat-line>Species Occurrences</h4>
        <p mat-line>Query data from GBIF</p>
    </mat-list-item>

    <mat-list-item
        (click)="layoutService.setSidenavContentComponent({component: DrawFeaturesComponent, parent: SourceOperatorListComponent})"
    >
        <mat-icon mat-list-icon>create</mat-icon>
        <h4 mat-line>Draw Features</h4>
        <p mat-line>Draw features on the map</p>
    </mat-list-item>

    <mat-list-item
        (click)="layoutService.setSidenavContentComponent({component: PolygonSelectionComponent, parent: SourceOperatorListComponent})"
    >
        <mat-icon mat-list-icon>location_on</mat-icon>
        <h4 mat-line>Country Selection</h4>
        <p mat-line>Select Country Borders</p>
    </mat-list-item>

    <mat-list-item
        (click)="layoutService.setSidenavContentComponent({component: ChronicleDbSourceComponent, parent: SourceOperatorListComponent})"
    >
        <mat-icon mat-list-icon>location_on</mat-icon>
        <h4 mat-line>ChronicleDB Source</h4>
        <p mat-line>Select Sensor Data from Chronicle DB</p>
    </mat-list-item>

=======
    <ng-template ngFor [ngForOf]="buttons" let-button>
        <mat-list-item *ngIf="isShowable(button.onlyIfLoggedIn, button.onlyIfLoggedOut)"
                       (click)="setComponent(button.sidenavConfig)"
                       [ngClass]="{disabled : !button.sidenavConfig}">
            <img *ngIf="button.iconSrc" mat-list-icon [src]="button.iconSrc" [alt]="button.name">
            <mat-icon *ngIf="button.icon" mat-list-icon>{{button.icon}}</mat-icon>
            <h4 mat-line>{{button.name}}</h4>
            <p mat-line>{{button.description}}</p>
        </mat-list-item>
    </ng-template>
>>>>>>> 408de3ab
</mat-nav-list><|MERGE_RESOLUTION|>--- conflicted
+++ resolved
@@ -1,87 +1,5 @@
 <wave-sidenav-header>Add Data</wave-sidenav-header>
 <mat-nav-list>
-<<<<<<< HEAD
-    <mat-list-item
-        (click)="layoutService.setSidenavContentComponent({component: DataRepositoryComponent, parent: SourceOperatorListComponent})"
-    >
-        <img mat-list-icon [src]="RasterSourceType.ICON_URL" alt="Data Repository">
-        <h4 mat-line>Data Repository</h4>
-        <p mat-line>Generic Data Repository</p>
-    </mat-list-item>
-    <mat-list-item *waveIfNature40LoggedIn
-                   (click)="layoutService.setSidenavContentComponent({component: Nature40CatalogComponent, parent: SourceOperatorListComponent})">
-        <img mat-list-icon [src]="RasterSourceType.ICON_URL" alt="Nature 4.0 Catalog">
-        <h4 mat-line>Nature 4.0 Catalog</h4>
-        <p mat-line>All the Nature 4.0 data</p>
-    </mat-list-item>
-    <mat-list-item *waveIfNature40AndGuest class="disabled">
-        <img mat-list-icon [src]="RasterSourceType.ICON_URL" alt="Nature 4.0 Catalog">
-        <h4 mat-line>Nature 4.0 Catalog</h4>
-        <p mat-line>Log in to see the Nature 4.0 data</p>
-    </mat-list-item>
-    <mat-list-item
-        (click)="layoutService.setSidenavContentComponent({component: AbcdRepositoryComponent, parent: SourceOperatorListComponent})"
-        *waveIfGfbio
-    >
-        <img mat-list-icon [src]="ABCDSourceType.ICON_URL" [alt]="ABCDSourceType.NAME">
-        <h4 mat-line>ABCD Archives</h4>
-        <p mat-line>Lookup GFBio ABCD archives</p>
-    </mat-list-item>
-    <mat-list-item *waveIfGuest class="disabled">
-        <img mat-list-icon [src]="CsvSourceType.ICON_URL" [alt]="CsvSourceType.NAME">
-        <h4 mat-line>Custom Features</h4>
-        <p mat-line>Log in to use custom vector data from e.g. CSV files</p>
-    </mat-list-item>
-    <mat-list-item
-        (click)="layoutService.setSidenavContentComponent({component: FeaturedbSourceListComponent, parent: SourceOperatorListComponent})"
-        *waveIfLoggedIn
-    >
-        <img mat-list-icon [src]="CsvSourceType.ICON_URL" [alt]="CsvSourceType.NAME">
-        <h4 mat-line>Custom Features</h4>
-        <p mat-line>Add and use custom vector features like CSV</p>
-    </mat-list-item>
-    <mat-list-item
-        (click)="layoutService.setSidenavContentComponent({component: GfbioBasketsComponent, parent: SourceOperatorListComponent})"
-        *waveIfGfbioLoggedIn
-    >
-        <mat-icon mat-list-icon>add_shopping_cart</mat-icon>
-        <h4 mat-line>GFBio Baskets</h4>
-        <p mat-line>Display the GFBio Search Results</p>
-    </mat-list-item>
-    <mat-list-item
-        (click)="layoutService.setSidenavContentComponent({component: GbifOperatorComponent, parent: SourceOperatorListComponent})"
-        *waveIfGfbio
-    >
-        <img mat-list-icon [src]="GFBioSourceType.ICON_URL" [alt]="GFBioSourceType.NAME">
-        <h4 mat-line>Species Occurrences</h4>
-        <p mat-line>Query data from GBIF</p>
-    </mat-list-item>
-
-    <mat-list-item
-        (click)="layoutService.setSidenavContentComponent({component: DrawFeaturesComponent, parent: SourceOperatorListComponent})"
-    >
-        <mat-icon mat-list-icon>create</mat-icon>
-        <h4 mat-line>Draw Features</h4>
-        <p mat-line>Draw features on the map</p>
-    </mat-list-item>
-
-    <mat-list-item
-        (click)="layoutService.setSidenavContentComponent({component: PolygonSelectionComponent, parent: SourceOperatorListComponent})"
-    >
-        <mat-icon mat-list-icon>location_on</mat-icon>
-        <h4 mat-line>Country Selection</h4>
-        <p mat-line>Select Country Borders</p>
-    </mat-list-item>
-
-    <mat-list-item
-        (click)="layoutService.setSidenavContentComponent({component: ChronicleDbSourceComponent, parent: SourceOperatorListComponent})"
-    >
-        <mat-icon mat-list-icon>location_on</mat-icon>
-        <h4 mat-line>ChronicleDB Source</h4>
-        <p mat-line>Select Sensor Data from Chronicle DB</p>
-    </mat-list-item>
-
-=======
     <ng-template ngFor [ngForOf]="buttons" let-button>
         <mat-list-item *ngIf="isShowable(button.onlyIfLoggedIn, button.onlyIfLoggedOut)"
                        (click)="setComponent(button.sidenavConfig)"
@@ -92,5 +10,4 @@
             <p mat-line>{{button.description}}</p>
         </mat-list-item>
     </ng-template>
->>>>>>> 408de3ab
 </mat-nav-list>