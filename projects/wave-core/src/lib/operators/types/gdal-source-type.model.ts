--- conflicted
+++ resolved
@@ -13,7 +13,6 @@
     gdal_params?: GdalParamsType;
 }
 
-<<<<<<< HEAD
 /**
  * Options for "channel" parameter.
  */
@@ -21,15 +20,6 @@
     displayValue: string;
     channelNumber: number;
     methodology?: MappingRasterMethodology;
-}
-
-/**
- * Options allowed to replace when cloning.
- */
-=======
->>>>>>> b9d23c31
-export interface GdalSourceTypeCloneOptions {
-    channelConfig: GdalSourceChannelOptions;
 }
 
 /**
