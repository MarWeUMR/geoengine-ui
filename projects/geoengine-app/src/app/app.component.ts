--- conflicted
+++ resolved
@@ -31,13 +31,14 @@
 
         this.iconRegistry.addSvgIconInNamespace(
             'geoengine',
-<<<<<<< HEAD
+            'logo-green',
+            this.sanitizer.bypassSecurityTrustResourceUrl('assets/geoengine.svg'),
+        );
+
+        this.iconRegistry.addSvgIconInNamespace(
+            'geoengine',
             'favicon-white',
             this.sanitizer.bypassSecurityTrustResourceUrl('assets/geoengine-favicon-white.svg'),
-=======
-            'logo-green',
-            this.sanitizer.bypassSecurityTrustResourceUrl('assets/geoengine.svg'),
->>>>>>> ac05d712
         );
 
         // used for navigation
