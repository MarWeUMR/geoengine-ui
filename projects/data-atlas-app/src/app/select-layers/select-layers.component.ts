--- conflicted
+++ resolved
@@ -57,20 +57,19 @@
             classesMap.set(value, classes[valueAsString]);
         }
 
-<<<<<<< HEAD
         const colors: {[numberString: string]: RgbaColorDict} = {
             '1': [0, 0, 0, 255],
             '2': [241, 129, 43, 255],
             '3': [231, 174, 44, 255],
             '4': [170, 170, 170, 255],
-            '5': [0, 0, 0, 255],
-            '6': [0, 200, 200, 255],
+            '5': [200, 200, 0, 255],
+            '6': [0, 0, 0, 255],
             '7': [30, 60, 255, 255],
             '8': [231, 220, 50, 255],
             '9': [161, 230, 51, 255],
             '10': [0, 210, 139, 255],
             '11': [0, 0, 0, 255],
-            '12': [0, 0, 0, 255],
+            '12': [107, 1, 220, 255], // not from original color list
             '13': [127, 1, 220, 255],
             '14': [0, 0, 0, 255],
             '15': [0, 0, 0, 255],
@@ -80,90 +79,6 @@
             '19': [0, 0, 0, 255],
             '20': [0, 160, 254, 255],
         };
-=======
-        const breakpoints = new Array<ColorBreakpointDict>();
-        breakpoints.push({
-            value: 1,
-            rgba: [0, 0, 0, 255],
-        });
-        breakpoints.push({
-            value: 2,
-            rgba: [241, 129, 43, 255],
-        });
-        breakpoints.push({
-            value: 3,
-            rgba: [231, 174, 44, 255],
-        });
-        breakpoints.push({
-            value: 4,
-            rgba: [170, 170, 170, 255],
-        });
-        breakpoints.push({
-            value: 5,
-            rgba: [0, 200, 200, 255],
-        });
-        breakpoints.push({
-            value: 6,
-            rgba: [0, 0, 0, 255],
-        });
-        breakpoints.push({
-            value: 7,
-            rgba: [30, 60, 255, 255],
-        });
-        breakpoints.push({
-            value: 8,
-            rgba: [231, 220, 50, 255],
-        });
-        breakpoints.push({
-            value: 9,
-            rgba: [161, 230, 51, 255],
-        });
-        breakpoints.push({
-            value: 10,
-            rgba: [0, 210, 139, 255],
-        });
-        breakpoints.push({
-            value: 11,
-            rgba: [0, 0, 0, 255],
-        });
-        breakpoints.push({
-            value: 12,
-            // not from original color list
-            rgba: [107, 1, 220, 255],
-        });
-        breakpoints.push({
-            value: 13,
-            rgba: [127, 1, 220, 255],
-        });
-        breakpoints.push({
-            value: 14,
-            rgba: [0, 0, 0, 255],
-        });
-        breakpoints.push({
-            value: 15,
-            rgba: [0, 0, 0, 255],
-        });
-        breakpoints.push({
-            value: 16,
-            rgba: [164, 0, 204, 255],
-        });
-        breakpoints.push({
-            value: 17,
-            rgba: [1, 221, 1, 255],
-        });
-        breakpoints.push({
-            value: 18,
-            rgba: [0, 0, 0, 255],
-        });
-        breakpoints.push({
-            value: 19,
-            rgba: [0, 0, 0, 255],
-        });
-        breakpoints.push({
-            value: 20,
-            rgba: [0, 160, 254, 255],
-        });
->>>>>>> f1853d49
 
         this.projectService
             .registerWorkflow(workflow)
@@ -251,7 +166,6 @@
                         new RasterLayer({
                             workflowId,
                             name: 'KK09',
-<<<<<<< HEAD
                             symbology: RasterSymbology.fromRasterSymbologyDict({
                                 opacity: 1.0,
                                 colorizer: {
@@ -261,17 +175,6 @@
                                         no_data_color: [0, 0, 0, 0],
                                     },
                                 },
-=======
-                            symbology: new MappingRasterSymbology({
-                                opacity: 1,
-                                unit: new Unit({
-                                    measurement: Unit.defaultUnit.measurement,
-                                    unit: Unit.defaultUnit.unit,
-                                    min: 0,
-                                    max: 1,
-                                    interpolation: Interpolation.Continuous,
-                                }),
->>>>>>> f1853d49
                             }),
                             isLegendVisible: false,
                             isVisible: true,
