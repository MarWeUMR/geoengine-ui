export type UUID = string;
export type TimestampString = string;
export type SrsString = string;

export interface RegistrationDict {
    id: UUID;
}

export interface SessionDict {
    id: UUID;
    user: UserDict;
    created: TimestampString;
    valid_until: TimestampString;
    project?: UUID;
    view?: STRectangleDict;
}

export interface UserDict {
    id: UUID;
    email?: string;
    real_name?: string;
}

export interface CoordinateDict {
    x: number;
    y: number;
}

export interface BBoxDict {
    lower_left_coordinate: CoordinateDict;
    upper_right_coordinate: CoordinateDict;
}

/**
 * UNIX time in Milliseconds
 */
export interface TimeIntervalDict {
    start: number;
    end: number;
}

export interface STRectangleDict {
    spatial_reference: SrsString;
    bounding_box: BBoxDict;
    time_interval: TimeIntervalDict;
}

export interface CreateProjectResponseDict {
    id: UUID;
}

export interface ProjectListingDict {
    id: UUID;
    name: string;
    description: string;
    layer_names: Array<string>;
    changed: TimestampString;
}

export type ProjectPermissionDict = 'Read' | 'Write' | 'Owner';

export type ProjectFilterDict = 'None' | {name: {term: string}} | {description: {term: string}};

export type ProjectOrderByDict = 'DateAsc' | 'DateDesc' | 'NameAsc' | 'NameDesc';

export interface ProjectDict {
    id: UUID;
    version?: ProjectVersion;
    name: string;
    description: string;
    layers: Array<LayerDict>;
    plots: Array<PlotDict>;
    bounds: STRectangleDict;
    time_step: TimeStepDict;
}

export interface LayerDict {
    workflow: UUID;
    name: string;
    visibility: {
        data: boolean;
        legend: boolean;
    };
    symbology: SymbologyDict;
}

export interface PlotDict {
    workflow: UUID;
    name: string;
}

export interface ProjectVersion {
    id: UUID;
    changed: TimestampString;
    author: UUID;
}

export interface LinearGradientDict {
    breakpoints: Array<BreakpointDict>;
    no_data_color: RgbaColorDict;
    default_color: RgbaColorDict;
}

export interface LogarithmitGradientDict {
    breakpoints: Array<BreakpointDict>;
    no_data_color: RgbaColorDict;
    default_color: RgbaColorDict;
}

export interface PaletteDict {
    colors: {
        [numberValue: string]: RgbaColorDict;
    };
    no_data_color: RgbaColorDict;
    default_color: RgbaColorDict;
}

export interface ColorizerDict {
    LinearGradient?: LinearGradientDict;
    LogarithmicGradient?: LogarithmitGradientDict;
    Palette?: PaletteDict;
    Rgba?: {[index: string]: never};
}

export type RgbaColorDict = [number, number, number, number];

export interface SymbologyDict {
    Raster?: RasterSymbologyDict;
    Vector?: VectorSymbologyDict;
}

export interface RasterSymbologyDict {
    opacity: number;
    colorizer: ColorizerDict;
}

export interface VectorSymbologyDict {
    Point?: PointSymbologyDict;
    Line?: LineSymbologyDict;
    Polygon?: PolygonSymbologyDict;
}

export interface TextSymbologyDict {
    attribute: string;
    fill_color: ColorParamDict;
    stroke: StrokeParamDict;
}

export interface PointSymbologyDict {
    radius: NumberParamDict;
    fill_color: ColorParamDict;
    stroke: StrokeParamDict;
    text?: TextSymbologyDict;
}

export interface LineSymbologyDict {
    stroke: StrokeParamDict;
    text?: TextSymbologyDict;
}

export interface PolygonSymbologyDict {
    fill_color: ColorParamDict;
    stroke: StrokeParamDict;
    text?: TextSymbologyDict;
}

export interface NumberParamDict {
    Static?: number;
    Derived?: DerivedNumberDict;
}

export interface ColorParamDict {
    Static?: RgbaColorDict;
    Derived?: DerivedColorDict;
}

export interface DerivedNumberDict {
    attribute: string;
    factor: number;
    default_value: number;
}

export interface DerivedColorDict {
    attribute: string;
    colorizer: ColorizerDict;
}

export interface StrokeParamDict {
    width: NumberParamDict;
    color: ColorParamDict;
    // TODO: dash
}

export interface BreakpointDict {
    value: number;
    color: RgbaColorDict;
}

export interface ErrorDict {
    error: string;
    message: string;
}

export interface ToDict<T> {
    toDict(): T;
}

export interface RegisterWorkflowResultDict {
    id: UUID;
}

export interface WorkflowDict {
    type: 'Vector' | 'Raster' | 'Plot';
    operator: OperatorDict | SourceOperatorDict;
}

export interface OperatorDict {
    type: string;
    params: OperatorParams | null;
    vector_sources?: Array<OperatorDict | SourceOperatorDict>;
    raster_sources?: Array<OperatorDict | SourceOperatorDict>;
}

type ParamTypes = string | number | boolean | Array<ParamTypes> | {[key: string]: ParamTypes} | undefined;

export interface OperatorParams {
    [key: string]: ParamTypes;
}

export interface SourceOperatorDict {
    type: string;
    params: {
        dataset: InternalDatasetIdDict; // TODO: support all Id types
    };
}

export interface TimeStepDict {
    step: number;
    granularity: TimeStepGranularityDict;
}

export type TimeStepGranularityDict = 'Millis' | 'Seconds' | 'Minutes' | 'Hours' | 'Days' | 'Months' | 'Years';

export interface DatasetDict {
    id: InternalDatasetIdDict; // TODO: support all Id types
    name: string;
    description: string;
    result_descriptor: DatasetResultDescriptorDict;
    source_operator: string;
}

export interface DatasetIdDict {
    Internal?: UUID;
}

export interface InternalDatasetIdDict {
    Internal: UUID;
}

export interface DatasetResultDescriptorDict {
    Vector?: VectorResultDescriptorDict;
    Raster?: RasterResultDescriptorDict;
}

export interface NoDataDict {
    [key: string]: number;
}

export interface PlotDataDict {
    plot_type: string;
    output_format: 'JsonPlain' | 'JsonVega' | 'ImagePng';
    data: any;
}

export interface ResultDescriptorDict {
    spatial_reference?: SrsString;
}

export interface RasterResultDescriptorDict extends ResultDescriptorDict {
    data_type: 'U8' | 'U16' | 'U32' | 'U64' | 'I8' | 'I16' | 'I32' | 'I64' | 'F32' | 'F64';
    measurement: 'unitless' | MeasurementDict;
}

export interface VectorResultDescriptorDict extends ResultDescriptorDict {
<<<<<<< HEAD
    data_type: VectorDataType;
    columns: {[key: string]: 'Categorical' | 'Decimal' | 'Number' | 'Text'};
=======
    data_type: 'Data' | 'MultiPoint' | 'MultiLineString' | 'MultiPolygon';
    columns: {[key: string]: 'categorical' | 'int' | 'float' | 'text'};
>>>>>>> b297973b
}

type VectorDataType = 'Data' | 'MultiPoint' | 'MultiLineString' | 'MultiPolygon';

export interface PlotResultDescriptorDict extends ResultDescriptorDict {
    spatial_reference: undefined;
}

export interface MeasurementDict {
    continuous?: {
        measurement: string;
        unit?: string;
    };
    classification?: {
        measurement: string;
        classes: {
            [key: number]: string;
        };
    };
}

export interface UploadResponseDict {
    id: UUID;
}

export interface DatasetIdResponseDict {
    id: DatasetIdDict;
}

export interface CreateDatasetDict {
    upload: UUID;
    definition: DatasetDefinitionDict;
}

export interface DatasetDefinitionDict {
    properties: AddDatasetDict;
    meta_data: MetaDataDefinitionDict;
}

export interface AddDatasetDict {
    id?: DatasetIdDict;
    name: string;
    description: string;
    source_operator: string;
}

export interface AutoCreateDatasetDict {
    upload: UUID;
    dataset_name: string;
    dataset_description: string;
    main_file: string;
}

export interface SuggestMetaDataDict {
    upload: UUID;
    main_file?: string;
}

export interface MetaDataSuggestionDict {
    main_file: string;
    meta_data: MetaDataDefinitionDict;
}

export interface MetaDataDefinitionDict {
    OgrMetaData?: OgrMetaDataDict;
}

export interface OgrMetaDataDict {
    loading_info: OgrSourceDatasetDict;
    result_descriptor: VectorResultDescriptorDict;
}

export interface OgrSourceDatasetDict {
    file_name: string;
    layer_name: string;
    data_type?: VectorDataType;
    time: 'none' | OgrSourceDatasetTimeTypeDict;
    columns?: OgrSourceColumnSpecDict;
    default_geometry?: TypedGeometryDict;
    force_ogr_time_filter: boolean;
    on_error: 'skip' | 'abort' | 'keep';
    provenance?: ProvenanceInformationDict;
}

export interface OgrSourceDatasetTimeTypeDict {
    start?: {
        start_field: string;
        start_format: OgrSourceTimeFormatDict;
        duration: number;
    };
    'start+end'?: {
        start_field: string;
        start_format: OgrSourceTimeFormatDict;
        end_field: string;
        end_format: OgrSourceTimeFormatDict;
    };
    'start+duration'?: {
        start_field: string;
        start_format: OgrSourceTimeFormatDict;
        duration_field: string;
    };
}

export interface OgrSourceTimeFormatDict {
    format: 'seconds' | 'iso' | 'custom';
    custom_format?: string;
}

export interface OgrSourceColumnSpecDict {
    x: string;
    y?: string;
    numeric: Array<string>;
    decimal: Array<string>;
    textual: Array<string>;
}

export interface TypedGeometryDict {
    Data?: '';
    MultiPoint?: MultiPointDict;
    MultiLineString?: MultiLineStringDict;
    MultiPolygon?: MultiPolygonDict;
}

export interface MultiPointDict {
    coordinates: Array<CoordinateDict>;
}

export interface MultiLineStringDict {
    coordinates: Array<Array<CoordinateDict>>;
}

export interface MultiPolygonDict {
    polygons: Array<PolygonDict>;
}

export type PolygonDict = Array<RingDict>;
export type RingDict = Array<CoordinateDict>;

export interface ProvenanceInformationDict {
    citation: string;
    license: string;
    uri: string;
}<|MERGE_RESOLUTION|>--- conflicted
+++ resolved
@@ -282,13 +282,8 @@
 }
 
 export interface VectorResultDescriptorDict extends ResultDescriptorDict {
-<<<<<<< HEAD
     data_type: VectorDataType;
-    columns: {[key: string]: 'Categorical' | 'Decimal' | 'Number' | 'Text'};
-=======
-    data_type: 'Data' | 'MultiPoint' | 'MultiLineString' | 'MultiPolygon';
     columns: {[key: string]: 'categorical' | 'int' | 'float' | 'text'};
->>>>>>> b297973b
 }
 
 type VectorDataType = 'Data' | 'MultiPoint' | 'MultiLineString' | 'MultiPolygon';
@@ -400,8 +395,8 @@
 export interface OgrSourceColumnSpecDict {
     x: string;
     y?: string;
-    numeric: Array<string>;
-    decimal: Array<string>;
+    float: Array<string>;
+    int: Array<string>;
     textual: Array<string>;
 }
 
