--- conflicted
+++ resolved
@@ -360,14 +360,9 @@
                     timeStartColumn: start ? start.startField : '',
                     timeStartFormat: start ? start.startFormat.format : '',
                     timeStartFormatCustom: start ? start.startFormat.customFormat : '',
-<<<<<<< HEAD
-                    timeDurationColumn: info?.time !== 'none' ? info?.time['start+duration']?.durationField : '',
-                    timeDurationValueType: info?.time === 'start' ? info?.time.start?.duration.type : 'infinite',
-                    timeDurationValue: info?.time !== 'none' ? info?.time.start?.duration : 0,
-=======
                     timeDurationColumn: info?.time.type === 'start+duration' ? info?.time.durationField : '',
-                    timeDurationValue: info?.time.type === 'start' ? info?.time.duration : 0,
->>>>>>> 8768036c
+                    timeDurationValue: info?.time.type === 'start' ? info?.time.duration : 1,
+                    timeDurationValueType: info?.time.type === 'start' ? info?.time.duration.type : 'infinite',
                     timeEndColumn: end ? end.endField : '',
                     timeEndFormat: end ? end.endFormat.format : '',
                     timeEndFormatCustom: end ? end.endFormat.customFormat : '',
@@ -427,7 +422,6 @@
         return columns;
     }
 
-<<<<<<< HEAD
     private getDuration(): OgrSourceDurationSpecDict {
         const formMeta = this.formMetaData.controls;
 
@@ -450,10 +444,7 @@
         throw Error('Invalid time duration type');
     }
 
-    private getTime(): 'none' | OgrSourceDatasetTimeTypeDict {
-=======
     private getTime(): OgrSourceDatasetTimeTypeDict {
->>>>>>> 8768036c
         const formMeta = this.formMetaData.controls;
         let time: OgrSourceDatasetTimeTypeDict = {
             type: 'none',
@@ -469,18 +460,10 @@
             }
 
             time = {
-<<<<<<< HEAD
-                start: {
-                    startField: formMeta.timeStartColumn.value,
-                    startFormat: format,
-                    duration: this.getDuration(),
-                },
-=======
                 type: 'start',
                 startField: formMeta.timeStartColumn.value,
                 startFormat: format,
-                duration: formMeta.timeDurationValue.value,
->>>>>>> 8768036c
+                duration: this.getDuration(),
             };
         } else if (formMeta.timeType.value === 'Start/End') {
             const startFormat: OgrSourceTimeFormatDict = {
