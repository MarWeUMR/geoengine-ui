--- conflicted
+++ resolved
@@ -40,119 +40,10 @@
     uploadId?: UUID;
     datasetId?: DatasetIdDict;
     selectedFiles?: Array<File>;
-<<<<<<< HEAD
     selectedTimeType?: string;
 
     formMetaData: FormGroup;
     formNameDescription: FormGroup;
-=======
-    selectedMainFile?: string;
-    loadingInfo = '';
-
-    exampleLoadingInfos: Array<ExampleLoadingInfo> = [
-        {
-            name: 'NDVI',
-            json: `{
-                "properties": {
-                    "id": null,
-                    "name": "Uploaded NDVI",
-                    "description": "NDVI data from MODIS",
-                    "source_operator": "GdalSource"
-                },
-                "meta_data": {
-                    "GdalMetaDataRegular": {
-                        "result_descriptor": {
-                            "data_type": "U8",
-                            "spatial_reference": "EPSG:4326",
-                            "measurement": "unitless"
-                        },
-                        "params": {
-                            "file_path": "operators/test-data/raster/modis_ndvi/MOD13A2_M_NDVI_%%%_START_TIME_%%%.TIFF",
-                            "rasterband_channel": 1,
-                            "geo_transform": {
-                                "origin_coordinate": {
-                                    "x": -180.0,
-                                    "y": 90.0
-                                },
-                                "x_pixel_size": 0.1,
-                                "y_pixel_size": -0.1
-                            },
-                            "bbox": {
-                                "lower_left_coordinate": {
-                                    "x": -180.0,
-                                    "y": -90.0
-                                },
-                                "upper_right_coordinate": {
-                                    "x": 180.0,
-                                    "y": 90.0
-                                }
-                            },
-                            "file_not_found_handling": "NoData"
-                        },
-                        "placeholder": "%%%_START_TIME_%%%",
-                        "time_format": "%Y-%m-%d",
-                        "start": 1388534400000,
-                        "step": {
-                            "granularity": "Months",
-                            "step": 1
-                        }
-                    }
-                }
-            }`,
-        },
-        {
-            name: 'Ports',
-            json: `{
-                "properties": {
-                    "id": null,
-                    "name": "Uploaded Natural Earth 10m Ports",
-                    "description": "Ports from Natural Earth",
-                    "source_operator": "OgrSource"
-                },
-                "meta_data": {
-                    "OgrMetaData": {
-                        "loading_info": {
-                            "file_name": "operators/test-data/vector/data/ne_10m_ports/ne_10m_ports.shp",
-                            "layer_name": "ne_10m_ports",
-                            "data_type": "MultiPoint",
-                            "time": "none",
-                            "columns": {
-                                "x": "",
-                                "y": null,
-                                "float": [
-                                    "natlscale"
-                                ],
-                                "int": [
-                                    "scalerank"
-                                ],
-                                "textual": [
-                                    "featurecla",
-                                    "name",
-                                    "website"
-                                ]
-                            },
-                            "default_geometry": null,
-                            "force_ogr_time_filter": false,
-                            "on_error": "skip",
-                            "provenance": null
-                        },
-                        "result_descriptor": {
-                            "data_type": "MultiPoint",
-                            "spatial_reference": "EPSG:4326",
-                            "columns": {
-                                "website": "text",
-                                "name": "text",
-                                "natlscale": "float",
-                                "scalerank": "int",
-                                "featurecla": "text"
-                            }
-                        }
-                    }
-                }
-            }`,
-        },
-    ];
->>>>>>> b297973b
 
     constructor(
         protected datasetService: DatasetService,
@@ -176,8 +67,8 @@
             columns_x: new FormControl(''),
             columns_y: new FormControl(''),
             columns_textual: new FormControl(''),
-            columns_numeric: new FormControl(''),
-            columns_decimal: new FormControl(''),
+            columns_float: new FormControl(''),
+            columns_int: new FormControl(''),
             error_handling: new FormControl('skip', Validators.required),
             spatial_reference: new FormControl('EPSG:4326', Validators.required), // TODO: validate sref string
         });
@@ -267,8 +158,8 @@
         }
     }
 
-    removeDecimal(column: string): void {
-        const columns: Array<string> = this.formMetaData.controls.columns_decimal.value;
+    removeInt(column: string): void {
+        const columns: Array<string> = this.formMetaData.controls.columns_int.value;
 
         const index = columns.indexOf(column);
         if (index > -1) {
@@ -276,8 +167,8 @@
         }
     }
 
-    addDecimal(event: MatChipInputEvent): void {
-        const columns: Array<string> = this.formMetaData.controls.columns_decimal.value;
+    addInt(event: MatChipInputEvent): void {
+        const columns: Array<string> = this.formMetaData.controls.columns_int.value;
         const column = event.value;
         const input = event.input;
 
@@ -290,8 +181,8 @@
         }
     }
 
-    removeNumeric(column: string): void {
-        const columns: Array<string> = this.formMetaData.controls.columns_numeric.value;
+    removeFloat(column: string): void {
+        const columns: Array<string> = this.formMetaData.controls.columns_float.value;
 
         const index = columns.indexOf(column);
         if (index > -1) {
@@ -299,8 +190,8 @@
         }
     }
 
-    addNumeric(event: MatChipInputEvent): void {
-        const columns: Array<string> = this.formMetaData.controls.columns_numeric.value;
+    addFloat(event: MatChipInputEvent): void {
+        const columns: Array<string> = this.formMetaData.controls.columns_float.value;
         const column = event.value;
         const input = event.input;
 
@@ -389,8 +280,8 @@
                         x: formMeta.columns_x.value,
                         y: formMeta.columns_y.value,
                         textual: formMeta.columns_textual.value,
-                        numeric: formMeta.columns_numeric.value,
-                        decimal: formMeta.columns_decimal.value,
+                        float: formMeta.columns_float.value,
+                        int: formMeta.columns_int.value,
                     },
                     default_geometry: undefined, // TODO
                     force_ogr_time_filter: false,
@@ -468,8 +359,8 @@
                     columns_x: info?.columns?.x,
                     columns_y: info?.columns?.y,
                     columns_textual: info?.columns?.textual,
-                    columns_numeric: info?.columns?.numeric,
-                    columns_decimal: info?.columns?.decimal,
+                    columns_float: info?.columns?.float,
+                    columns_int: info?.columns?.int,
                     error_handling: info?.on_error,
                     spatial_reference: suggest.meta_data.OgrMetaData?.result_descriptor.spatial_reference,
                 });
@@ -511,20 +402,20 @@
         return undefined;
     }
 
-    private getColumnsAsMap(): {[key: string]: 'Categorical' | 'Decimal' | 'Number' | 'Text'} {
+    private getColumnsAsMap(): {[key: string]: 'categorical' | 'int' | 'float' | 'text'} {
         const formMeta = this.formMetaData.controls;
-        const columns: {[key: string]: 'Categorical' | 'Decimal' | 'Number' | 'Text'} = {};
+        const columns: {[key: string]: 'categorical' | 'int' | 'float' | 'text'} = {};
 
         for (const column of formMeta.columns_textual.value as Array<string>) {
-            columns[column] = 'Text';
-        }
-
-        for (const column of formMeta.columns_decimal.value as Array<string>) {
-            columns[column] = 'Decimal';
-        }
-
-        for (const column of formMeta.columns_numeric.value as Array<string>) {
-            columns[column] = 'Number';
+            columns[column] = 'text';
+        }
+
+        for (const column of formMeta.columns_int.value as Array<string>) {
+            columns[column] = 'int';
+        }
+
+        for (const column of formMeta.columns_float.value as Array<string>) {
+            columns[column] = 'float';
         }
         return columns;
     }
