--- conflicted
+++ resolved
@@ -40,119 +40,10 @@
     uploadId?: UUID;
     datasetId?: DatasetIdDict;
     selectedFiles?: Array<File>;
-<<<<<<< HEAD
-    selectedMainFile?: string;
-    loadingInfo = '';
-
-    exampleLoadingInfos: Array<ExampleLoadingInfo> = [
-        {
-            name: 'NDVI',
-            json: `{
-                "properties": {
-                    "id": null,
-                    "name": "Uploaded NDVI",
-                    "description": "NDVI data from MODIS",
-                    "sourceOperator": "GdalSource"
-                },
-                "meta_data": {
-                    "GdalMetaDataRegular": {
-                        "resultDescriptor": {
-                            "dataType": "U8",
-                            "spatialReference": "EPSG:4326",
-                            "measurement": "unitless"
-                        },
-                        "params": {
-                            "file_path": "operators/test-data/raster/modis_ndvi/MOD13A2_M_NDVI_%%%_START_TIME_%%%.TIFF",
-                            "rasterband_channel": 1,
-                            "geo_transform": {
-                                "origin_coordinate": {
-                                    "x": -180.0,
-                                    "y": 90.0
-                                },
-                                "x_pixel_size": 0.1,
-                                "y_pixel_size": -0.1
-                            },
-                            "bbox": {
-                                "lowerLeftCoordinate": {
-                                    "x": -180.0,
-                                    "y": -90.0
-                                },
-                                "upperRightCoordinate": {
-                                    "x": 180.0,
-                                    "y": 90.0
-                                }
-                            },
-                            "file_not_found_handling": "NoData"
-                        },
-                        "placeholder": "%%%_START_TIME_%%%",
-                        "time_format": "%Y-%m-%d",
-                        "start": 1388534400000,
-                        "step": {
-                            "granularity": "Months",
-                            "step": 1
-                        }
-                    }
-                }
-            }`,
-        },
-        {
-            name: 'Ports',
-            json: `{
-                "properties": {
-                    "id": null,
-                    "name": "Uploaded Natural Earth 10m Ports",
-                    "description": "Ports from Natural Earth",
-                    "sourceOperator": "OgrSource"
-                },
-                "meta_data": {
-                    "OgrMetaData": {
-                        "loading_info": {
-                            "file_name": "operators/test-data/vector/data/ne_10m_ports/ne_10m_ports.shp",
-                            "layer_name": "ne_10m_ports",
-                            "dataType": "MultiPoint",
-                            "time": "none",
-                            "columns": {
-                                "x": "",
-                                "y": null,
-                                "float": [
-                                    "natlscale"
-                                ],
-                                "int": [
-                                    "scalerank"
-                                ],
-                                "textual": [
-                                    "featurecla",
-                                    "name",
-                                    "website"
-                                ]
-                            },
-                            "default_geometry": null,
-                            "force_ogr_time_filter": false,
-                            "on_error": "skip",
-                            "provenance": null
-                        },
-                        "resultDescriptor": {
-                            "dataType": "MultiPoint",
-                            "spatialReference": "EPSG:4326",
-                            "columns": {
-                                "website": "text",
-                                "name": "text",
-                                "natlscale": "float",
-                                "scalerank": "int",
-                                "featurecla": "text"
-                            }
-                        }
-                    }
-                }
-            }`,
-        },
-    ];
-=======
     selectedTimeType?: string;
 
     formMetaData: FormGroup;
     formNameDescription: FormGroup;
->>>>>>> eafc3656
 
     constructor(
         protected datasetService: DatasetService,
@@ -161,25 +52,25 @@
         protected changeDetectorRef: ChangeDetectorRef,
     ) {
         this.formMetaData = new FormGroup({
-            main_file: new FormControl('', Validators.required),
-            layer_name: new FormControl('', Validators.required),
-            data_type: new FormControl('', Validators.required),
-            time_type: new FormControl('', Validators.required),
-            time_start_column: new FormControl(''),
-            time_start_format: new FormControl(''),
-            time_start_format_custom: new FormControl(''), // TODO: validate format
-            time_duration_column: new FormControl(''),
-            time_duration_value: new FormControl(0), // TODO: validate is positive integer
-            time_end_column: new FormControl(''),
-            time_end_format: new FormControl(''),
-            time_end_format_custom: new FormControl(''), // TODO: validate format
-            columns_x: new FormControl(''),
-            columns_y: new FormControl(''),
-            columns_textual: new FormControl(''),
-            columns_float: new FormControl(''),
-            columns_int: new FormControl(''),
-            error_handling: new FormControl('skip', Validators.required),
-            spatial_reference: new FormControl('EPSG:4326', Validators.required), // TODO: validate sref string
+            mainFile: new FormControl('', Validators.required),
+            layerName: new FormControl('', Validators.required),
+            dataType: new FormControl('', Validators.required),
+            timeType: new FormControl('', Validators.required),
+            timeStartColumn: new FormControl(''),
+            timeStartFormat: new FormControl(''),
+            timeStartFormatCustom: new FormControl(''), // TODO: validate format
+            timeDurationColumn: new FormControl(''),
+            timeDurationValue: new FormControl(0), // TODO: validate is positive integer
+            timeEndColumn: new FormControl(''),
+            timeEndFormat: new FormControl(''),
+            timeEndFormatCustom: new FormControl(''), // TODO: validate format
+            columnsX: new FormControl(''),
+            columnsY: new FormControl(''),
+            columnsTextual: new FormControl(''),
+            columnsFloat: new FormControl(''),
+            columnsInt: new FormControl(''),
+            errorHandling: new FormControl('skip', Validators.required),
+            spatialReference: new FormControl('EPSG:4326', Validators.required), // TODO: validate sref string
         });
 
         this.formNameDescription = new FormGroup({
@@ -190,62 +81,62 @@
 
     changeTimeType(): void {
         const form = this.formMetaData.controls;
-        const timeType = form.time_type.value;
-
-        form.time_start_column.clearValidators();
-        form.time_start_format.clearValidators();
-        form.time_start_format_custom.clearValidators();
-        form.time_duration_column.clearValidators();
-        form.time_duration_value.clearValidators();
-        form.time_end_column.clearValidators();
-        form.time_end_format.clearValidators();
-        form.time_end_format_custom.clearValidators();
+        const timeType = form.timeType.value;
+
+        form.timeStartColumn.clearValidators();
+        form.timeStartFormat.clearValidators();
+        form.timeStartFormatCustom.clearValidators();
+        form.timeDurationColumn.clearValidators();
+        form.timeDurationValue.clearValidators();
+        form.timeEndColumn.clearValidators();
+        form.timeEndFormat.clearValidators();
+        form.timeEndFormatCustom.clearValidators();
 
         if (timeType === 'Start') {
-            form.time_start_column.setValidators(Validators.required);
-            form.time_start_format.setValidators(Validators.required);
-            form.time_duration_value.setValidators(Validators.required);
+            form.timeStartColumn.setValidators(Validators.required);
+            form.timeStartFormat.setValidators(Validators.required);
+            form.timeDurationValue.setValidators(Validators.required);
         } else if (timeType === 'Start/Duration') {
-            form.time_start_column.setValidators(Validators.required);
-            form.time_start_format.setValidators(Validators.required);
-            form.time_duration_column.setValidators(Validators.required);
+            form.timeStartColumn.setValidators(Validators.required);
+            form.timeStartFormat.setValidators(Validators.required);
+            form.timeDurationColumn.setValidators(Validators.required);
         } else if (timeType === 'Start/End') {
-            form.time_start_column.setValidators(Validators.required);
-            form.time_start_format.setValidators(Validators.required);
-            form.time_end_column.setValidators(Validators.required);
-            form.time_end_format.setValidators(Validators.required);
-        }
-
-        form.time_start_column.updateValueAndValidity();
-        form.time_start_format.updateValueAndValidity();
-        form.time_start_format_custom.updateValueAndValidity();
-        form.time_duration_column.updateValueAndValidity();
-        form.time_duration_value.updateValueAndValidity();
-        form.time_end_column.updateValueAndValidity();
-        form.time_end_format.updateValueAndValidity();
-        form.time_end_format_custom.updateValueAndValidity();
+            form.timeStartColumn.setValidators(Validators.required);
+            form.timeStartFormat.setValidators(Validators.required);
+            form.timeEndColumn.setValidators(Validators.required);
+            form.timeEndFormat.setValidators(Validators.required);
+        }
+
+        form.timeStartColumn.updateValueAndValidity();
+        form.timeStartFormat.updateValueAndValidity();
+        form.timeStartFormatCustom.updateValueAndValidity();
+        form.timeDurationColumn.updateValueAndValidity();
+        form.timeDurationValue.updateValueAndValidity();
+        form.timeEndColumn.updateValueAndValidity();
+        form.timeEndFormat.updateValueAndValidity();
+        form.timeEndFormatCustom.updateValueAndValidity();
     }
 
     changeTimeStartFormat(): void {
         const form = this.formMetaData.controls;
-        if (form.time_start_format.value === 'Custom') {
-            form.time_start_format_custom.setValidators(Validators.required);
+        if (form.timeStartFormat.value === 'Custom') {
+            form.timeStartFormatCustom.setValidators(Validators.required);
         } else {
-            form.time_start_format_custom.clearValidators();
+            form.timeStartFormatCustom.clearValidators();
         }
     }
 
     changeTimeEndFormat(): void {
         const form = this.formMetaData.controls;
-        if (form.time_end_format.value === 'Custom') {
-            form.time_end_format_custom.setValidators(Validators.required);
+        if (form.timeEndFormat.value === 'Custom') {
+            form.timeEndFormatCustom.setValidators(Validators.required);
         } else {
-            form.time_end_format_custom.clearValidators();
+            form.timeEndFormatCustom.clearValidators();
         }
     }
 
     removeTextual(column: string): void {
-        const columns: Array<string> = this.formMetaData.controls.columns_textual.value;
+        const columns: Array<string> = this.formMetaData.controls.columnsTextual.value;
 
         const index = columns.indexOf(column);
         if (index > -1) {
@@ -254,7 +145,7 @@
     }
 
     addTextual(event: MatChipInputEvent): void {
-        const columns: Array<string> = this.formMetaData.controls.columns_textual.value;
+        const columns: Array<string> = this.formMetaData.controls.columnsTextual.value;
         const column = event.value;
         const input = event.input;
 
@@ -268,7 +159,7 @@
     }
 
     removeInt(column: string): void {
-        const columns: Array<string> = this.formMetaData.controls.columns_int.value;
+        const columns: Array<string> = this.formMetaData.controls.columnsInt.value;
 
         const index = columns.indexOf(column);
         if (index > -1) {
@@ -277,7 +168,7 @@
     }
 
     addInt(event: MatChipInputEvent): void {
-        const columns: Array<string> = this.formMetaData.controls.columns_int.value;
+        const columns: Array<string> = this.formMetaData.controls.columnsInt.value;
         const column = event.value;
         const input = event.input;
 
@@ -291,7 +182,7 @@
     }
 
     removeFloat(column: string): void {
-        const columns: Array<string> = this.formMetaData.controls.columns_float.value;
+        const columns: Array<string> = this.formMetaData.controls.columnsFloat.value;
 
         const index = columns.indexOf(column);
         if (index > -1) {
@@ -300,7 +191,7 @@
     }
 
     addFloat(event: MatChipInputEvent): void {
-        const columns: Array<string> = this.formMetaData.controls.columns_float.value;
+        const columns: Array<string> = this.formMetaData.controls.columnsFloat.value;
         const column = event.value;
         const input = event.input;
 
@@ -367,7 +258,7 @@
     }
 
     reloadSuggestion(): void {
-        this.suggest(this.formMetaData.controls.main_file.value);
+        this.suggest(this.formMetaData.controls.mainFile.value);
     }
 
     submitCreate(): void {
@@ -380,26 +271,26 @@
 
         const metaData: MetaDataDefinitionDict = {
             OgrMetaData: {
-                loading_info: {
-                    file_name: formMeta.main_file.value,
-                    layer_name: formMeta.layer_name.value,
-                    data_type: formMeta.data_type.value,
+                loadingInfo: {
+                    fileName: formMeta.mainFile.value,
+                    layerName: formMeta.layerName.value,
+                    dataType: formMeta.dataType.value,
                     time: this.getTime(),
                     columns: {
-                        x: formMeta.columns_x.value,
-                        y: formMeta.columns_y.value,
-                        textual: formMeta.columns_textual.value,
-                        float: formMeta.columns_float.value,
-                        int: formMeta.columns_int.value,
+                        x: formMeta.columnsX.value,
+                        y: formMeta.columnsY.value,
+                        textual: formMeta.columnsTextual.value,
+                        float: formMeta.columnsFloat.value,
+                        int: formMeta.columnsInt.value,
                     },
-                    default_geometry: undefined, // TODO
-                    force_ogr_time_filter: false,
-                    on_error: formMeta.error_handling.value,
+                    defaultGeometry: undefined, // TODO
+                    forceOgrTimeFilter: false,
+                    onError: formMeta.errorHandling.value,
                     provenance: undefined, // TODO
                 },
-                result_descriptor: {
-                    data_type: formMeta.data_type.value,
-                    spatial_reference: formMeta.spatial_reference.value,
+                resultDescriptor: {
+                    dataType: formMeta.dataType.value,
+                    spatialReference: formMeta.spatialReference.value,
                     columns: this.getColumnsAsMap(),
                 },
             },
@@ -408,12 +299,12 @@
         const addData: AddDatasetDict = {
             name: formDataset.name.value,
             description: formDataset.description.value,
-            source_operator: 'OgrSource',
+            sourceOperator: 'OgrSource',
         };
 
         const definition: DatasetDefinitionDict = {
             properties: addData,
-            meta_data: metaData,
+            metaData,
         };
 
         const create: CreateDatasetDict = {
@@ -447,54 +338,33 @@
             return;
         }
 
-<<<<<<< HEAD
-        this.state$.next(State.Creating);
-        this.simpleCreateForm.disable();
-
-        const create: AutoCreateDatasetDict = {
-            upload: uploadId,
-            datasetName: this.simpleCreateForm.controls['name'].value,
-            datasetDescription: this.simpleCreateForm.controls['description'].value,
-            mainFile: this.selectedMainFile,
-        };
-
-        this.datasetService.autoCreateDataset(create).subscribe(
-            (response) => {
-                this.datasetId$.next(response.id);
-                this.state$.next(State.Created);
-            },
-            (err) => {
-                this.notificationService.error('Create dataset failed: ' + err.message);
-                this.state$.next(State.Uploaded);
-=======
-        this.datasetService.suggestMetaData({upload: this.uploadId, main_file: mainFile}).subscribe(
+        this.datasetService.suggestMetaData({upload: this.uploadId, mainFile}).subscribe(
             (suggest) => {
-                const info = suggest.meta_data.OgrMetaData?.loading_info;
+                const info = suggest.metaData.OgrMetaData?.loadingInfo;
                 const start = this.getStartTime(info?.time);
                 const end = this.getEndTime(info?.time);
                 this.formMetaData.patchValue({
-                    main_file: suggest.main_file,
-                    layer_name: info?.layer_name,
-                    data_type: info?.data_type,
-                    time_type: info ? this.getTimeType(info.time) : 'None',
-                    time_start_column: start ? start.start_field : '',
-                    time_start_format: start ? start.start_format.format : '',
-                    time_start_format_custom: start ? start.start_format.custom_format : '',
-                    time_duration_column: info?.time !== 'none' ? info?.time['start+duration']?.duration_field : '',
-                    time_duration_value: info?.time !== 'none' ? info?.time.start?.duration : 0,
-                    time_end_column: end ? end.end_field : '',
-                    time_end_format: end ? end.end_format.format : '',
-                    time_end_format_custom: end ? end.end_format.custom_format : '',
-                    columns_x: info?.columns?.x,
-                    columns_y: info?.columns?.y,
-                    columns_textual: info?.columns?.textual,
-                    columns_float: info?.columns?.float,
-                    columns_int: info?.columns?.int,
-                    error_handling: info?.on_error,
-                    spatial_reference: suggest.meta_data.OgrMetaData?.result_descriptor.spatial_reference,
+                    mainFile: suggest.mainFile,
+                    layerName: info?.layerName,
+                    dataType: info?.dataType,
+                    timeType: info ? this.getTimeType(info.time) : 'None',
+                    timeStartColumn: start ? start.startField : '',
+                    timeStartFormat: start ? start.startFormat.format : '',
+                    timeStartFormatCustom: start ? start.startFormat.customFormat : '',
+                    timeDurationColumn: info?.time !== 'none' ? info?.time['start+duration']?.durationField : '',
+                    timeDurationValue: info?.time !== 'none' ? info?.time.start?.duration : 0,
+                    timeEendColumn: end ? end.endField : '',
+                    timeEndFormat: end ? end.endFormat.format : '',
+                    timeEndFormatCustom: end ? end.endFormat.customFormat : '',
+                    columnsX: info?.columns?.x,
+                    columnsY: info?.columns?.y,
+                    columnsTextual: info?.columns?.textual,
+                    columnsFloat: info?.columns?.float,
+                    columnsInt: info?.columns?.int,
+                    errorHandling: info?.onError,
+                    spatialReference: suggest.metaData.OgrMetaData?.resultDescriptor.spatialReference,
                 });
                 this.changeDetectorRef.markForCheck();
->>>>>>> eafc3656
             },
             (err) => this.notificationService.error(err.message),
         );
@@ -502,7 +372,7 @@
 
     private getStartTime(
         time: OgrSourceDatasetTimeTypeDict | undefined | 'none',
-    ): undefined | {start_field: string; start_format: OgrSourceTimeFormatDict; custom?: string} {
+    ): undefined | {startField: string; startFormat: OgrSourceTimeFormatDict; custom?: string} {
         if (!time || time === 'none') {
             return undefined;
         }
@@ -520,7 +390,7 @@
 
     private getEndTime(
         time: OgrSourceDatasetTimeTypeDict | undefined | 'none',
-    ): undefined | {end_field: string; end_format: OgrSourceTimeFormatDict; custom?: string} {
+    ): undefined | {endField: string; endFormat: OgrSourceTimeFormatDict; custom?: string} {
         if (!time || time === 'none') {
             return undefined;
         }
@@ -536,15 +406,15 @@
         const formMeta = this.formMetaData.controls;
         const columns: {[key: string]: 'categorical' | 'int' | 'float' | 'text'} = {};
 
-        for (const column of formMeta.columns_textual.value as Array<string>) {
+        for (const column of formMeta.columnsTextual.value as Array<string>) {
             columns[column] = 'text';
         }
 
-        for (const column of formMeta.columns_int.value as Array<string>) {
+        for (const column of formMeta.columnsInt.value as Array<string>) {
             columns[column] = 'int';
         }
 
-        for (const column of formMeta.columns_float.value as Array<string>) {
+        for (const column of formMeta.columnsFloat.value as Array<string>) {
             columns[column] = 'float';
         }
         return columns;
@@ -554,61 +424,61 @@
         const formMeta = this.formMetaData.controls;
         let time: 'none' | OgrSourceDatasetTimeTypeDict = 'none';
 
-        if (formMeta.time_type.value === 'Start') {
+        if (formMeta.timeType.value === 'Start') {
             const format: OgrSourceTimeFormatDict = {
-                format: formMeta.time_start_format.value.toLowerCase(),
+                format: formMeta.timeStartFormat.value.toLowerCase(),
             };
 
             if (format.format === 'custom') {
-                format.custom_format = formMeta.time_start_format_custom.value;
+                format.customFormat = formMeta.timeStartFormatCustom.value;
             }
 
             time = {
                 start: {
-                    start_field: formMeta.time_start_column.value,
-                    start_format: format,
-                    duration: formMeta.time_duration_value.value,
+                    startField: formMeta.timeStartColumn.value,
+                    startFormat: format,
+                    duration: formMeta.timeDurationValue.value,
                 },
             };
-        } else if (formMeta.time_type.value === 'Start/End') {
+        } else if (formMeta.timeType.value === 'Start/End') {
             const startFormat: OgrSourceTimeFormatDict = {
-                format: formMeta.time_start_format.value.toLowerCase(),
+                format: formMeta.timeStartFormat.value.toLowerCase(),
             };
 
             if (startFormat.format === 'custom') {
-                startFormat.custom_format = formMeta.time_start_format_custom.value;
+                startFormat.customFormat = formMeta.timeStartFormatCustom.value;
             }
 
             const endFormat: OgrSourceTimeFormatDict = {
-                format: formMeta.time_start_format.value.toLowerCase(),
+                format: formMeta.timeStartFormat.value.toLowerCase(),
             };
 
             if (endFormat.format === 'custom') {
-                endFormat.custom_format = formMeta.time_start_format_custom.value;
+                endFormat.customFormat = formMeta.timeStartFormatCustom.value;
             }
 
             time = {
                 'start+end': {
-                    start_field: formMeta.time_start_column.value,
-                    start_format: startFormat,
-                    end_field: formMeta.time_end_column.value,
-                    end_format: endFormat,
+                    startField: formMeta.timeStartColumn.value,
+                    startFormat,
+                    endField: formMeta.timeEndColumn.value,
+                    endFormat,
                 },
             };
-        } else if (formMeta.time_type.value === 'Start/Duration') {
+        } else if (formMeta.timeType.value === 'Start/Duration') {
             const format: OgrSourceTimeFormatDict = {
-                format: formMeta.time_start_format.value.toLowerCase(),
+                format: formMeta.timeStartFormat.value.toLowerCase(),
             };
 
             if (format.format === 'custom') {
-                format.custom_format = formMeta.time_start_format_custom.value;
+                format.customFormat = formMeta.timeStartFormatCustom.value;
             }
 
             time = {
                 'start+duration': {
-                    start_field: formMeta.time_start_column.value,
-                    start_format: format,
-                    duration_field: formMeta.time_duration_column.value,
+                    startField: formMeta.timeStartColumn.value,
+                    startFormat: format,
+                    durationField: formMeta.timeDurationColumn.value,
                 },
             };
         }
