import {BehaviorSubject, combineLatest, Observable, Observer, of, ReplaySubject, Subject, Subscription} from 'rxjs';
import {debounceTime, distinctUntilChanged, first, map, mergeMap, switchMap, tap} from 'rxjs/operators';

import {Injectable} from '@angular/core';

import {SpatialReference, SpatialReferenceSpecification} from '../spatial-references/spatial-reference.model';
import {Project} from './project.model';
import {Time, TimeStepDuration, timeStepDurationToTimeStepDict} from '../time/time.model';
import {Config} from '../config.service';
import {LoadingState} from './loading-state.model';
import {NotificationService} from '../notification.service';
import {HttpErrorResponse} from '@angular/common/http';
import {HasLayerId, HasLayerType, Layer, RasterLayer, VectorLayer} from '../layers/layer.model';
import {BackendService} from '../backend/backend.service';
import {
    BBoxDict,
    LayerDict,
    OperatorDict,
    PlotDict,
    RasterResultDescriptorDict,
    ResultDescriptorDict,
    SourceOperatorDict,
    ToDict,
    UUID,
    VectorResultDescriptorDict,
    WorkflowDict,
} from '../backend/backend.model';
import {UserService} from '../users/user.service';
import {LayerData, RasterData, VectorData} from '../layers/layer-data.model';
import {extentToBboxDict} from '../util/conversions';
import {MapService} from '../map/map.service';
import {Session} from '../users/session.model';
import {HasPlotId, Plot} from '../plots/plot.model';
import {LayerMetadata, RasterLayerMetadata, VectorLayerMetadata} from '../layers/layer-metadata.model';
import {Symbology} from '../layers/symbology/symbology.model';
import OlFeature from 'ol/Feature';
import {getProjectionTarget} from '../util/spatial_reference';
import {ReprojectionDict} from '../backend/operator.model';
import {SpatialReferenceService} from '../spatial-references/spatial-reference.service';

export type FeatureId = string | number;

export interface FeatureSelection {
    feature?: FeatureId;
}

/***
 * The ProjectService is the main housekeeping component of WAVE.
 * All layers, plots, and provenance are registered with the ProjectService.
 */
@Injectable()
export class ProjectService {
    private project$ = new ReplaySubject<Project>(1);

    private readonly layers = new Map<number, ReplaySubject<Layer>>();
    private readonly layerState$ = new Map<number, Observable<LoadingState>>();

    private readonly layerMetadata$ = new Map<number, ReplaySubject<LayerMetadata>>();
    private readonly layerMetadataState$ = new Map<number, ReplaySubject<LoadingState>>();

    private readonly layerData$ = new Map<number, ReplaySubject<LayerData>>();
    private readonly layerDataState$ = new Map<number, ReplaySubject<LoadingState>>();
    private readonly layerDataSubscriptions = new Map<number, Subscription>();

    private readonly newLayer$ = new Subject<void>();

    private readonly plotData$ = new Map<number, ReplaySubject<any>>();
    private readonly plotDataState$ = new Map<number, ReplaySubject<LoadingState>>();
    private readonly plotDataSubscriptions = new Map<number, Subscription>();
    private readonly newPlot$ = new Subject<void>();

    private readonly selectedFeature$ = new BehaviorSubject<FeatureSelection>({feature: undefined});

    constructor(
        protected config: Config,
        protected notificationService: NotificationService,
        protected mapService: MapService,
        protected backend: BackendService,
        protected userService: UserService,
<<<<<<< HEAD
=======
        protected layoutService: LayoutService,
        protected spatialReferenceServce: SpatialReferenceService,
>>>>>>> 81c528b6
    ) {
        // set the starting project upon login
        this.userService
            .getSessionStream()
            .pipe(mergeMap((session) => this.loadMostRecentProject(session)))
            .subscribe((project) => this.setProject(project));
    }

    /**
     * Generate a default Project with values from the config file.
     */
    createDefaultProject(): Observable<Project> {
        const name = this.config.DEFAULTS.PROJECT.NAME;
        const time = new Time(this.config.DEFAULTS.PROJECT.TIME, this.config.DEFAULTS.PROJECT.TIME);
        const timeStepDuration = this.getDefaultTimeStep();

        // TODO: solidify default project creation

        return this.spatialReferenceServce.getSpatialReferenceSpecification(this.config.DEFAULTS.PROJECT.PROJECTION).pipe(
            mergeMap((spec: SpatialReferenceSpecification) =>
                this.createProject({
                    name,
                    description: 'Default project',
                    spatialReference: spec.spatialReference,
                    bounds: extentToBboxDict(spec.extent),
                    time,
                    timeStepDuration,
                }),
            ),
        );
    }

    /**
     * Generate a default Project with values from the config file.
     */
    createProject(config: {
        name: string;
        description: string;
        spatialReference: SpatialReference;
        bounds: BBoxDict;
        time: Time;
        timeStepDuration: TimeStepDuration;
    }): Observable<Project> {
        return this.userService.getSessionTokenForRequest().pipe(
            mergeMap((sessionToken) =>
                this.backend.createProject(
                    {
                        name: config.name,
                        description: config.description,
                        bounds: {
                            boundingBox: config.bounds,
                            spatialReference: config.spatialReference.srsString,
                            timeInterval: config.time.toDict(),
                        },
                        timeStep: timeStepDurationToTimeStepDict(config.timeStepDuration),
                    },
                    sessionToken,
                ),
            ),
            map(
                ({id}) =>
                    new Project({
                        id,
                        name: config.name,
                        description: config.description,
                        spatialReference: config.spatialReference,
                        bbox: config.bounds,
                        layers: [],
                        plots: [],
                        time: config.time,
                        timeStepDuration: config.timeStepDuration,
                    }),
            ),
        );
    }

    cloneProject(newName: string): Observable<Project> {
        return this.getProjectOnce().pipe(
            mergeMap((project) =>
                combineLatest([
                    of(project),
                    this.createProject({
                        name: newName,
                        description: project.description,
                        spatialReference: project.spatialReference,
                        bounds: project._bbox,
                        time: project.time,
                        timeStepDuration: project.timeStepDuration,
                    }),
                ]),
            ),
            mergeMap(([oldProject, newPartialProject]) =>
                combineLatest([
                    of(
                        newPartialProject.updateFields({
                            layers: oldProject.layers,
                            plots: oldProject.plots,
                        }),
                    ),
                    this.userService.getSessionTokenForRequest(),
                ]),
            ),
            mergeMap(([project, sessionToken]) =>
                combineLatest([
                    of(project),
                    this.backend.updateProject(
                        {
                            id: project.id,
                            layers: project.layers.map((layer) => layer.toDict()),
                            // TODO: plots
                        },
                        sessionToken,
                    ),
                ]),
            ),
            map(([project, _]) => project),
        );
    }

    /**
     * Get a stream of Projects. This way compments can react to new Projects.
     */
    getProjectStream(): Observable<Project> {
        return this.project$;
    }

    /**
     * Get the current project and no further updates, e.g. for requests.
     */
    getProjectOnce(): Observable<Project> {
        return this.project$.pipe(first());
    }

    /**
     * Set a new Project. The ProjectService will clear all layer, plots, and provenance.
     * Does *not* store the project.
     */
    setProject(project: Project): void {
        // clear all subjects
        for (const subjectMap of [this.layers, this.layerData$, this.layerDataState$] as Array<Map<number, ReplaySubject<any>>>) {
            subjectMap.forEach((subject) => subject.complete());
            subjectMap.clear();
        }

        // clear all subscriptions
        for (const subscriptionMap of [this.layerDataSubscriptions]) {
            subscriptionMap.forEach((subscription) => subscription.unsubscribe());
            subscriptionMap.clear();
        }

        // add layer streams
        for (const layer of project.layers) {
            this.createLayerDataStreams(layer);
            this.createLayerChangesStream(layer);
            this.createLayerMetadataStreams(layer);
            this.createCombinedLoadingState(layer);
        }

        // add plot streams
        for (const plot of project.plots) {
            this.createPlotDataStreams(plot);
        }

        // propagate new project
        this.project$.next(project);

        // store current project in session
        this.userService.getSessionTokenForRequest().subscribe((sessionToken) => this.backend.setSessionProject(project.id, sessionToken));
    }

    /**
     * Set the time of the current project.
     */
    setTime(time: Time): Observable<void> {
        const subject = new Subject<void>();
        this.getProjectOnce()
            .pipe(
                map((project) => project.time),
                mergeMap((oldTime) => {
                    if (time && time.isValid() && !time.isSame(oldTime)) {
                        return this.changeProjectConfig({time});
                    } else {
                        return of<void>();
                    }
                }),
            )
            .subscribe(
                () => subject.next(),
                (error) => subject.error(error),
                () => subject.complete(),
            );
        return subject.asObservable();
    }

    /**
     * Set a time duration for the current project.
     */
    setTimeStepDuration(timeStepDuration: TimeStepDuration): void {
        this.changeProjectConfig({timeStepDuration});
    }

    /**
     * Set the name of the current Project.
     */
    setName(name: string): Observable<void> {
        return this.changeProjectConfig({name});
    }

    /**
     * Set the projection used by the current project.
     */
    setSpatialReference(spatialReference: SpatialReference): Observable<void> {
        return this.changeProjectConfig({spatialReference});
    }

    /**
     * Get a stream of the projects projection.
     */
    getSpatialReferenceStream(): Observable<SpatialReference> {
        return this.project$.pipe(
            map((project: Project) => project.spatialReference),
            distinctUntilChanged((x, y) => x.srsString === y.srsString),
        );
    }

    /**
     * Get a stream of the projects time.
     */
    getTimeStream(): Observable<Time> {
        return this.project$.pipe(
            map((project) => project.time),
            distinctUntilChanged(),
        );
    }

    getTimeOnce(): Observable<Time> {
        return this.project$.pipe(
            first(),
            map((project) => project.time),
        );
    }

    /**
     * Get a stream of the projects time step size.
     */
    getTimeStepDurationStream(): Observable<TimeStepDuration> {
        return this.project$.pipe(
            map((project) => project.timeStepDuration),
            distinctUntilChanged(),
        );
    }

    registerWorkflow(workflow: WorkflowDict): Observable<UUID> {
        return this.userService.getSessionStream().pipe(
            mergeMap((session) => this.backend.registerWorkflow(workflow, session.sessionToken)),
            map((response) => response.id),
        );
    }

    getWorkflow(workflowId: UUID): Observable<WorkflowDict> {
        return this.userService.getSessionStream().pipe(mergeMap((session) => this.backend.getWorkflow(workflowId, session.sessionToken)));
    }

    getWorkflowMetaData(workflowId: UUID): Observable<ResultDescriptorDict> {
        return this.userService
            .getSessionStream()
            .pipe(mergeMap((session) => this.backend.getWorkflowMetadata(workflowId, session.sessionToken)));
    }

    /**
     * Determines a common projection for all layers and return their operator with an added a propjection if necessary
     */
    getAutomaticallyProjectedOperatorsFromLayers(layers: Array<Layer>): Observable<Array<OperatorDict | SourceOperatorDict>> {
        const meta: Array<Observable<ResultDescriptorDict>> = layers.map((l) => this.getWorkflowMetaData(l.workflowId));

        return combineLatest(meta).pipe(
            mergeMap((descriptors: Array<ResultDescriptorDict>) => {
                const srefs = descriptors.map((l) => SpatialReference.fromSrsString(l.spatialReference));
                const targetSref = getProjectionTarget(srefs);

                const workflowsObservable = layers.map((l) => this.getWorkflow(l.workflowId));

                return combineLatest(workflowsObservable).pipe(
                    map((workflows: Array<WorkflowDict>) => {
                        const projectedOperators: Array<OperatorDict | SourceOperatorDict> = [];

                        for (let i = 0; i < workflows.length; i++) {
                            const sref: SpatialReference = srefs[i];
                            const workflow = workflows[i];
                            const operator: OperatorDict | SourceOperatorDict = workflow.operator;
                            if (sref.srsString === targetSref.srsString) {
                                projectedOperators.push(operator);
                            } else {
                                projectedOperators.push({
                                    type: 'Reprojection',
                                    params: {
                                        targetSpatialReference: targetSref.srsString,
                                    },
                                    sources: {
                                        source: operator,
                                    },
                                } as ReprojectionDict);
                            }
                        }

                        return projectedOperators;
                    }),
                );
            }),
        );
    }

    /**
     * Add a a new layer to the project.
     */
    addLayer(layer: Layer, notify = true): Observable<void> {
        this.createLayerDataStreams(layer);
        this.createLayerChangesStream(layer);
        this.createLayerMetadataStreams(layer);
        this.createCombinedLoadingState(layer);

        const result = this.getProjectOnce().pipe(
            mergeMap((project) =>
                this.changeProjectConfig({
                    layers: [layer, ...project.layers],
                }),
            ),
            tap(() => {
                if (notify) {
                    this.newLayer$.next();
                }
            }),
        );

        return ProjectService.subscribeAndProvide(result);
    }

    /**
     * Add a plot to the project.
     */
    addPlot(plot: Plot, notify = true): Observable<void> {
        this.createPlotDataStreams(plot);

        const result = this.getProjectOnce().pipe(
            mergeMap((project) =>
                this.changeProjectConfig({
                    plots: [plot, ...project.plots],
                }),
            ),
            tap(() => {
                if (notify) {
                    this.newPlot$.next();
                }
            }),
        );

        return ProjectService.subscribeAndProvide(result);
    }

    /**
     * Reload the data of a layer.
     */
    reloadLayerData(layer: Layer): void {
        const layerData$ = this.layerData$.get(layer.id);
        const layerDataState$ = this.layerDataState$.get(layer.id);

        if (!layerData$ || !layerDataState$) {
            return;
        }

        layerData$.next(undefined); // send empty data

        if (this.layerDataSubscriptions.has(layer.id)) {
            this.layerDataSubscriptions.get(layer.id)?.unsubscribe();
            this.layerDataSubscriptions.delete(layer.id);
        }

        switch (layer.layerType) {
            case 'raster': {
                this.layerDataSubscriptions.set(
                    layer.id,
                    this.createRasterLayerDataSubscription(layer as RasterLayer, layerData$ as Observer<RasterData>, layerDataState$),
                );
                break;
            }
            case 'vector': {
                this.layerDataSubscriptions.set(
                    layer.id,
                    this.createVectorLayerDataSubscription(layer as VectorLayer, layerData$ as Observer<VectorData>, layerDataState$),
                );
                break;
            }
        }
    }

    /**
     * Reload everything for the layer manually (e.g. on error).
     */
    reloadLayer(layer: Layer): void {
        const layerMetadata$ = this.layerMetadata$.get(layer.id);
        const layerMetadataState$ = this.layerMetadataState$.get(layer.id);

        if (!layerMetadata$ || !layerMetadataState$) {
            return;
        }

        this.reloadLayerData(layer);
        this.retrieveLayerMetadata(layer, layerMetadata$, layerMetadataState$);
    }

    /**
     * Reload the data for the plot manually (e.g. on error).
     */
    reloadPlot(plot: Plot): void {
        const plotData$ = this.plotData$.get(plot.id);
        const loadingState$ = this.plotDataState$.get(plot.id);

        if (!plotData$ || !loadingState$) {
            return;
        }

        plotData$.next(undefined); // send empty data

        this.plotDataSubscriptions.get(plot.id)?.unsubscribe();
        this.plotDataSubscriptions.delete(plot.id);

        const subscription = this.createPlotSubscription(plot, plotData$, loadingState$);

        this.plotDataSubscriptions.set(plot.id, subscription);
    }

    /**
     * Remove a plot from the project.
     */
    removePlot(plot: HasPlotId): Observable<void> {
        const result = this.getProjectOnce().pipe(
            mergeMap((project) => {
                const plots = [...project.plots];
                const plotIndex = plots.indexOf(plot);
                if (plotIndex >= 0) {
                    plots.splice(plotIndex, 1);
                    return this.changeProjectConfig({
                        plots,
                    });
                } else {
                    // avoid request if there is nothing to do
                    return of<void>();
                }
            }),
            tap(() => this.removePlotSubscriptions(plot)),
        );

        return ProjectService.subscribeAndProvide(result);
    }

    /**
     * Retrieve the layer models array as a stream.
     */
    getLayerStream(): Observable<Array<Layer>> {
        return this.project$.pipe(
            map((project) => project.layers),
            distinctUntilChanged(),
        );
    }

    /**
     * Retrieve the plot models array as a stream.
     */
    getPlotStream(): Observable<Array<Plot>> {
        return this.project$.pipe(
            map((project) => project.plots),
            distinctUntilChanged(),
        );
    }

    /**
     * Notification stream of newly added plots
     */
    getNewPlotStream(): Observable<void> {
        return this.newPlot$;
    }

    /**
     * Notification stream of newly added layers
     */
    getNewLayerStream(): Observable<void> {
        return this.newLayer$;
    }

    getLayerMetadata(layer: Layer): Observable<LayerMetadata> {
        const metaData = this.layerMetadata$.get(layer.id);

        if (!metaData) {
            throw Error(`layer metadata for layer with id ${layer.id} is undefined`);
        }

        return metaData;
    }

    getVectorLayerMetadata(layer: VectorLayer): Observable<VectorLayerMetadata> {
        return this.getLayerMetadata(layer).pipe(map((metadata) => metadata as VectorLayerMetadata));
    }

    getRasterLayerMetadata(layer: RasterLayer): Observable<RasterLayerMetadata> {
        return this.getLayerMetadata(layer).pipe(map((metadata) => metadata as RasterLayerMetadata));
    }

    /**
     * Retrieve the data of the layer as a stream.
     */
    getLayerDataStream(layer: HasLayerId): Observable<any> {
        const data = this.layerData$.get(layer.id);

        if (!data) {
            throw Error(`layer data for layer with id ${layer.id} is undefined`);
        }

        return data;
    }

    /**
     * Retrieve the data of the plot as a stream.
     */
    getPlotDataStream(plot: HasPlotId): Observable<any> {
        const data = this.plotData$.get(plot.id);

        if (!data) {
            throw Error(`plot data for plot with id ${plot.id} is undefined`);
        }

        return data;
    }

    /**
     * Retrieve the layer status as a stream.
     */
    getLayerStatusStream(layer: HasLayerId): Observable<LoadingState> {
        const status = this.layerState$.get(layer.id);

        if (!status) {
            throw Error(`status for id ${layer.id} is undefined`);
        }

        return status;
    }

    /**
     * Retrieve the layer data status as a stream.
     */
    getLayerDataStatusStream(layer: HasLayerId): Observable<LoadingState> {
        const status = this.layerDataState$.get(layer.id);

        if (!status) {
            throw Error(`status for id ${layer.id} is undefined`);
        }

        return status;
    }

    /**
     * Retrieve the plot data status as a stream.
     */
    getPlotDataStatusStream(plot: HasPlotId): Observable<LoadingState> {
        const status = this.plotDataState$.get(plot.id);

        if (!status) {
            throw Error(`status for id ${plot.id} is undefined`);
        }

        return status;
    }

    /**
     * Change the loading state of a raster layer
     */
    changeRasterLayerDataStatus(layer: HasLayerId & HasLayerType, state: LoadingState): void {
        if (layer.layerType === 'raster') {
            this.layerDataState$.get(layer.id)?.next(state);
        } else {
            throw Error('It is only allowed to change the state of a raster layer');
        }
    }

    /**
     * Removes a layer from the current project.
     */
    removeLayer(layer: Layer): Observable<void> {
        const subject = new Subject<void>();

        // TODO: un-select selected layer

        this.getProjectOnce()
            .pipe(
                mergeMap((project) => {
                    const layers = project.layers.filter((l) => l.id !== layer.id);

                    if (project.layers.length === layers.length) {
                        // nothing filtered, so no request
                        return of();
                    }

                    return this.changeProjectConfig({layers});
                }),
            )
            .subscribe(
                () => {
                    this.removeLayerSubscriptions(layer);
                    this.removeMetadataObservables(layer);
                    this.layerState$.delete(layer.id);
                    subject.next();
                },
                (error) => subject.error(error),
                () => subject.complete(),
            );

        return subject.asObservable();
    }

    /**
     * Remove all layers from the current project.
     */
    clearLayers(): Observable<void> {
        const subject = new Subject<void>();

        let removedLayers: Array<Layer>;

        this.getProjectOnce()
            .pipe(
                mergeMap((project) => {
                    removedLayers = project.layers;

                    return this.changeProjectConfig({
                        layers: [],
                    });
                }),
            )
            .subscribe(
                () => {
                    removedLayers.forEach((layer) => {
                        this.removeLayerSubscriptions(layer);
                        this.removeMetadataObservables(layer);
                        this.layerState$.delete(layer.id);
                    });
                    subject.next();
                },
                (error) => subject.error(error),
                () => subject.complete(),
            );

        return subject.asObservable();
    }

    /**
     * Remove all plots from the current project.
     */
    clearPlots(): Observable<void> {
        let removedPlots: Array<Layer>;

        const result = this.getProjectOnce().pipe(
            mergeMap((project) => {
                removedPlots = project.plots;

                return this.changeProjectConfig({
                    plots: [],
                });
            }),
            tap(() => removedPlots.forEach((plot) => this.removePlotSubscriptions(plot))),
        );

        return ProjectService.subscribeAndProvide(result);
    }

    /**
     * Sets the layers
     */
    setLayers(layers: Array<Layer>): void {
        this.project$.pipe(first()).subscribe((project) => {
            if (project.layers !== layers) {
                this.changeProjectConfig({layers});
            }
        });
    }

    changeLayer(
        layer: Layer,
        changes: {
            name?: string;
            workflowId?: UUID;
            symbology?: Symbology;
            isVisible?: boolean;
            isLegendVisible?: boolean;
        },
    ): Observable<void> {
        const subject = new Subject<void>();

        if (Object.keys(changes).length === 0) {
            subject.next();
            subject.complete();
            return subject;
        }

        layer = layer.updateFields(changes);

        this.getProjectOnce()
            .pipe(
                map((project) => project.layers.map((l) => (l.id === layer.id ? layer : l))),
                mergeMap((layers) => this.changeProjectConfig({layers})),
                tap(() => {
                    // propagate layer changes
                    this.layers.get(layer.id)?.next(layer);
                }),
            )
            .subscribe(
                () => subject.next(),
                (error) => subject.error(error),
                () => subject.complete(),
            );

        return subject;
    }

    /**
     * Get a stream of LayerChanges for a specified layer.
     */
    getLayerChangesStream(layer: Layer): Observable<Layer> {
        const changes = this.layers.get(layer.id);

        if (!changes) {
            throw new Error(`changes for id ${layer.id} are is undefined`);
        }

        return changes;
    }

    /**
     * Toggle the layer's legend visibility.
     */
    toggleLegend(layer: Layer): Observable<void> {
        return this.changeLayer(layer, {isLegendVisible: !layer.isLegendVisible});
    }

    // private static isNoRasterForGivenTimeException(response: HttpErrorResponse): boolean {
    //     if (!response.error || !response.error.nested_exception) {
    //         return false;
    //     }
    //     const nested_exception: { message: string, type: string } = response.error.nested_exception;
    //     return nested_exception.message.indexOf('NoRasterForGivenTimeException') >= 0;
    // }

    loadAndSetProject(projectId: UUID): Observable<Project> {
        const result = this.userService.getSessionTokenForRequest().pipe(
            mergeMap((sessionToken) => this.backend.loadProject(projectId, sessionToken)),
            map(Project.fromDict),
            tap((project) => this.setProject(project)),
        );

        return ProjectService.subscribeAndProvide(result);
    }

    /**
     * @returns The currently selected feature as stream.
     */
    getSelectedFeatureStream(): Observable<FeatureSelection> {
        return this.selectedFeature$.asObservable();
    }

    setSelectedFeature(feature?: OlFeature): void {
        this.selectedFeature$.next({feature: feature?.getId()});
    }

    getSelectedFeature(): FeatureSelection {
        return this.selectedFeature$.value;
    }

    /**
     * Subscribes to the observable and consumes it completely.
     * Returns a new observable to listen to the values.
     */
    protected static subscribeAndProvide<T>(observable: Observable<T>): Observable<T> {
        const subject = new Subject<T>();
        observable.subscribe(
            (value) => subject.next(value),
            (error) => subject.error(error),
            () => subject.complete(),
        );
        return subject.asObservable();
    }

    protected loadMostRecentProject(session: Session): Observable<Project> {
        let projectIdLookup: Observable<UUID | undefined>;

        if (session.lastProjectId) {
            // use the project id from the session
            projectIdLookup = of(session.lastProjectId);
        } else {
            // try to find the least recently used project id
            projectIdLookup = this.backend
                .listProjects(
                    {
                        permissions: ['Owner'],
                        filter: 'None',
                        order: 'DateDesc',
                        offset: 0,
                        limit: 1,
                    },
                    session.sessionToken,
                )
                .pipe(
                    map((listings) => {
                        if (listings.length > 0) {
                            return listings[0].id;
                        } else {
                            return undefined;
                        }
                    }),
                );
        }

        return projectIdLookup.pipe(
            mergeMap((projectId) => {
                if (projectId) {
                    return this.backend.loadProject(projectId, session.sessionToken).pipe(map(Project.fromDict));
                } else {
                    return this.createDefaultProject();
                }
            }),
        );
    }

    protected removeLayerSubscriptions(layer: HasLayerId): void {
        // subjects
        for (const subjectMap of [this.layers, this.layerData$, this.layerDataState$]) {
            subjectMap.get(layer.id)?.complete();
            subjectMap.delete(layer.id);
        }

        // subscriptions
        for (const subscriptionMap of [this.layerDataSubscriptions]) {
            subscriptionMap.get(layer.id)?.unsubscribe();
            subscriptionMap.delete(layer.id);
        }
    }

    protected removeMetadataObservables(layer: HasLayerId): void {
        this.layerMetadata$.get(layer.id)?.complete();
        this.layerMetadata$.delete(layer.id);

        this.layerMetadataState$.get(layer.id)?.complete();
        this.layerMetadataState$.delete(layer.id);
    }

    protected removePlotSubscriptions(plot: HasPlotId): void {
        // subjects
        for (const subjectMap of [this.plotData$, this.plotDataState$]) {
            subjectMap.get(plot.id)?.complete();
            subjectMap.delete(plot.id);
        }

        // subscriptions
        for (const subscriptionMap of [this.plotDataSubscriptions]) {
            subscriptionMap.get(plot.id)?.unsubscribe();
            subscriptionMap.delete(plot.id);
        }
    }

    protected static optimizeVecUpdates<Content extends ToDict<ContentDict> & {equals(other: Content): boolean}, ContentDict>(
        oldLayers: Array<Content>,
        newLayers: Array<Content>,
    ): Array<ContentDict | 'none' | 'delete'> {
        return newLayers.map((layer, i) => (layer.equals(oldLayers[i]) ? 'none' : layer.toDict()));

        // TODO: optimize deletions, etc.
    }

    protected changeProjectConfig(changes: {
        id?: UUID;
        name?: string;
        spatialReference?: SpatialReference;
        time?: Time;
        plots?: Array<any>;
        layers?: Array<Layer>;
        timeStepDuration?: TimeStepDuration;
    }): Observable<void> {
        const subject = new Subject<void>();

        // don't request the server if there are no changes
        if (Object.keys(changes).length === 0) {
            subject.next();
            subject.complete();
            return subject.asObservable();
        }

        let project: Project;
        combineLatest([this.getProjectOnce(), this.userService.getSessionTokenForRequest()])
            .pipe(
                mergeMap(([oldProject, sessionToken]) => {
                    project = oldProject.updateFields(changes);

                    return this.backend.updateProject(
                        {
                            id: project.id,
                            name: changes.name,
                            layers: changes.layers
                                ? ProjectService.optimizeVecUpdates<Layer, LayerDict>(oldProject.layers, project.layers)
                                : undefined,
                            plots: changes.plots
                                ? ProjectService.optimizeVecUpdates<Plot, PlotDict>(oldProject.plots, project.plots)
                                : undefined,
                            bounds: changes.time || changes.spatialReference ? project.toBoundsDict() : undefined,
                            // TODO: description: changes.description,
                            timeStep: changes.timeStepDuration ? timeStepDurationToTimeStepDict(changes.timeStepDuration) : undefined,
                        },
                        sessionToken,
                    );
                }),
            )
            .subscribe(
                () => {
                    this.project$.next(project);
                    subject.next();
                },
                (error) => subject.error(error),
                () => subject.complete(),
            );

        return subject.asObservable();
    }

    private createCombinedLoadingState(layer: HasLayerId): void {
        const layerMetadataState$ = this.layerMetadataState$.get(layer.id);
        const layerDataState$ = this.layerDataState$.get(layer.id);

        if (!layerMetadataState$ || !layerDataState$) {
            throw Error(`undefined states for layer ${layer.id}`);
        }

        const loadingState$ = combineLatest([layerMetadataState$, layerDataState$]).pipe(
            map((loadingStates) => {
                if (loadingStates.includes(LoadingState.LOADING)) {
                    return LoadingState.LOADING;
                }

                if (loadingStates.includes(LoadingState.ERROR)) {
                    return LoadingState.ERROR;
                }

                if (loadingStates.includes(LoadingState.NODATAFORGIVENTIME)) {
                    return LoadingState.NODATAFORGIVENTIME;
                }

                return LoadingState.OK;
            }),
        );
        this.layerState$.set(layer.id, loadingState$);
    }

    private createLayerDataStreams(layer: Layer): void {
        // each layer has data. The type depends on the layer type
        const layerDataLoadingState$ = new ReplaySubject<LoadingState>(1);
        const layerData$ = new ReplaySubject<LayerData>(1);
        let layerDataSub: Subscription;
        switch (layer.layerType) {
            case 'raster':
                layerDataSub = this.createRasterLayerDataSubscription(layer as RasterLayer, layerData$, layerDataLoadingState$);
                break;
            case 'vector':
                layerDataSub = this.createVectorLayerDataSubscription(layer as VectorLayer, layerData$, layerDataLoadingState$);
                break;
        }
        this.layerDataSubscriptions.set(layer.id, layerDataSub);
        this.layerDataState$.set(layer.id, layerDataLoadingState$);
        this.layerData$.set(layer.id, layerData$);
    }

    private createLayerMetadataStreams(layer: Layer): void {
        const layerMetadataLoadingState$ = new ReplaySubject<LoadingState>(1);
        const layerMetadata$ = new ReplaySubject<LayerMetadata>(1);

        this.retrieveLayerMetadata(layer, layerMetadata$, layerMetadataLoadingState$);

        this.layerMetadata$.set(layer.id, layerMetadata$);
        this.layerMetadataState$.set(layer.id, layerMetadataLoadingState$);
    }

    /**
     * Create a subscription for layer data, symbology and provenance with loading state checks and error handling
     */
    private createRasterLayerDataSubscription(
        layer: RasterLayer,
        data$: Observer<RasterData>,
        loadingState$: Observer<LoadingState>,
    ): Subscription {
        return combineLatest([this.getTimeStream(), this.getSpatialReferenceStream()])
            .pipe(
                tap(() => loadingState$.next(LoadingState.LOADING)),
                map(
                    ([time, projection]) =>
                        new RasterData(
                            time,
                            projection,
                            // this.mappingQueryService.getWMSQueryUrl({
                            //     operator: layer.operator,
                            //     time,
                            //     projection,
                            // })
                            this.backend.wmsUrl,
                        ),
                ),
                tap(
                    () => loadingState$.next(LoadingState.OK),
                    (reason: HttpErrorResponse) => {
                        // if (ProjectService.isNoRasterForGivenTimeException(reason)) {
                        //     this.notificationService.error(`${layer.name}: No Raster for the given Time`);
                        //     loadingState$.next(LoadingState.NODATAFORGIVENTIME);
                        // } else {
                        this.notificationService.error(`${layer.name}: ${reason.status} ${reason.statusText}`);
                        loadingState$.next(LoadingState.ERROR);
                        // }
                    },
                ),
            )
            .subscribe(
                (data) => data$.next(data),
                (error) => error, // ignore error
            );
    }

    /**
     * Retrieve metadata for layer data
     */
    private retrieveLayerMetadata(layer: Layer, metadata$: Observer<LayerMetadata>, loadingState$: Observer<LoadingState>): void {
        this.userService
            .getSessionTokenForRequest()
            .pipe(
                tap(() => loadingState$.next(LoadingState.LOADING)),
                mergeMap((sessionToken) => this.backend.getWorkflowMetadata(layer.workflowId, sessionToken)),
                map((workflowMetadataDict) => {
                    switch (layer.layerType) {
                        case 'vector':
                            return VectorLayerMetadata.fromDict(workflowMetadataDict as VectorResultDescriptorDict);
                        case 'raster':
                            return RasterLayerMetadata.fromDict(workflowMetadataDict as RasterResultDescriptorDict);
                    }
                }),
                tap(
                    () => loadingState$.next(LoadingState.OK),
                    (reason: Response) => {
                        this.notificationService.error(`${layer.name}: ${reason}`);
                        loadingState$.next(LoadingState.ERROR);
                    },
                ),
            )
            .subscribe(
                (metadata) => metadata$.next(metadata),
                (error) => error, // ignore error
            );
    }

    /**
     * Create a subscription for layer data, symbology and provenance with loading state checks and error handling
     */
    private createVectorLayerDataSubscription(
        layer: VectorLayer,
        data$: Observer<VectorData>,
        loadingState$: Observer<LoadingState>,
    ): Subscription {
        return combineLatest([
            this.getTimeStream(),
            combineLatest([this.getSpatialReferenceStream(), this.mapService.getViewportSizeStream()]).pipe(
                debounceTime(this.config.DELAYS.DEBOUNCE),
            ),
            this.userService.getSessionTokenForRequest(),
        ])
            .pipe(
                tap(() => loadingState$.next(LoadingState.LOADING)),
                switchMap(([time, [projection, viewportSize], sessionToken]) => {
                    const requestExtent: [number, number, number, number] = [0, 0, 0, 0];

                    // TODO: add resolution
                    return this.backend
                        .wfsGetFeature(
                            {
                                typeNames: `registry:${layer.workflowId}`,
                                bbox: extentToBboxDict(viewportSize.extent),
                                time: time.toDict(),
                                srsName: projection.srsString,
                            },
                            sessionToken,
                        )
                        .pipe(map((x) => VectorData.olParse(time, projection, requestExtent, x)));
                }),
                tap(
                    () => loadingState$.next(LoadingState.OK),
                    (reason: Response) => {
                        this.notificationService.error(`${layer.name}: ${reason.statusText}`);
                        loadingState$.next(LoadingState.ERROR);
                    },
                ),
            )
            .subscribe(
                (data) => data$.next(data),
                (error) => error, // ignore error
            );
    }

    private createLayerChangesStream(layer: Layer): void {
        if (this.layers.get(layer.id)) {
            throw new Error('Layer changes stream already registered');
        }

        this.layers.set(layer.id, new ReplaySubject<Layer>(1));

        // emit first change
        this.layers.get(layer.id)?.next(layer);
    }

    private getDefaultTimeStep(): TimeStepDuration {
        switch (this.config.DEFAULTS.PROJECT.TIMESTEP) {
            case '15 minutes':
                return {durationAmount: 15, durationUnit: 'minutes'};
            case '1 hour':
                return {durationAmount: 1, durationUnit: 'hour'};
            case '1 day':
                return {durationAmount: 1, durationUnit: 'day'};
            case '1 month':
                return {durationAmount: 1, durationUnit: 'month'};
            case '6 months':
                return {durationAmount: 6, durationUnit: 'months'};
            case '1 year':
                return {durationAmount: 1, durationUnit: 'year'};
            default:
                return {durationAmount: 1, durationUnit: 'month'};
        }
    }

    private createPlotDataStreams(plot: Plot): void {
        const loadingState$ = new ReplaySubject<LoadingState>(1);
        const data$ = new ReplaySubject<any>(1);

        const subscription = this.createPlotSubscription(plot, data$, loadingState$);
        this.plotDataSubscriptions.set(plot.id, subscription);

        this.plotDataState$.set(plot.id, loadingState$);
        this.plotData$.set(plot.id, data$);
    }

    /**
     * Create a subscription for plot data with loading state checks and error handling
     */
    private createPlotSubscription(plot: Plot, data$: Observer<any>, loadingState$: Observer<LoadingState>): Subscription {
        const observables: Array<Observable<any>> = [
            this.getTimeStream(),
            this.mapService.getViewportSizeStream(),
            this.userService.getSessionTokenForRequest(),
        ];

        return combineLatest(observables)
            .pipe(
                debounceTime(this.config.DELAYS.DEBOUNCE),
                tap(() => loadingState$.next(LoadingState.LOADING)),
                switchMap(([time, viewport, sessionToken]) =>
                    // TODO: add image size for png

                    this.backend.getPlot(
                        plot.workflowId,
                        {
                            time,
                            bbox: extentToBboxDict(viewport.extent),
                            spatialResolution: [viewport.resolution, viewport.resolution], // TODO: check if resolution needs two numbers
                        },
                        sessionToken,
                    ),
                ),
                tap(
                    () => loadingState$.next(LoadingState.OK),
                    (reason: Response) => {
                        this.notificationService.error(`${plot.name}: ${reason.status} ${reason.statusText}`);
                        loadingState$.next(LoadingState.ERROR);
                    },
                ),
            )
            .subscribe(
                (data) => data$.next(data),
                (error) => error, // ignore error
            );
    }
}<|MERGE_RESOLUTION|>--- conflicted
+++ resolved
@@ -77,11 +77,7 @@
         protected mapService: MapService,
         protected backend: BackendService,
         protected userService: UserService,
-<<<<<<< HEAD
-=======
-        protected layoutService: LayoutService,
         protected spatialReferenceServce: SpatialReferenceService,
->>>>>>> 81c528b6
     ) {
         // set the starting project upon login
         this.userService
