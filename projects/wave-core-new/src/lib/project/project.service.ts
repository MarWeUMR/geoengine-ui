--- conflicted
+++ resolved
@@ -763,11 +763,7 @@
         );
     }
 
-<<<<<<< HEAD
-    protected removeLayerSubscriptions(layer: HasLayerId) {
-=======
-    protected removeLayerSubscriptions(layer: Layer): void {
->>>>>>> 4caae048
+    protected removeLayerSubscriptions(layer: HasLayerId): void {
         // subjects
         for (const subjectMap of [this.layers, this.layerData$, this.layerDataState$]) {
             subjectMap.get(layer.id).complete();
@@ -781,8 +777,7 @@
         }
     }
 
-<<<<<<< HEAD
-    protected removeMetadataObservables(layer: HasLayerId) {
+    protected removeMetadataObservables(layer: HasLayerId): void {
         this.layerMetadata$.get(layer.id).complete();
         this.layerMetadata$.delete(layer.id);
 
@@ -790,10 +785,7 @@
         this.layerMetadataState$.delete(layer.id);
     }
 
-    protected removePlotSubscriptions(plot: HasPlotId) {
-=======
     protected removePlotSubscriptions(plot: HasPlotId): void {
->>>>>>> 4caae048
         // subjects
         for (const subjectMap of [this.layerData$, this.layerDataState$]) {
             subjectMap.get(plot.id).complete();
@@ -872,8 +864,7 @@
         return subject.asObservable();
     }
 
-<<<<<<< HEAD
-    private createCombinedLoadingState(layer: HasLayerId) {
+    private createCombinedLoadingState(layer: HasLayerId): void {
         const loadingState$ = combineLatest([this.layerMetadataState$.get(layer.id), this.layerDataState$.get(layer.id)]).pipe(
             map((loadingStates) => {
                 if (loadingStates.includes(LoadingState.LOADING)) {
@@ -894,10 +885,7 @@
         this.layerState$.set(layer.id, loadingState$);
     }
 
-    private createLayerDataStreams(layer: Layer) {
-=======
     private createLayerDataStreams(layer: Layer): void {
->>>>>>> 4caae048
         // each layer has data. The type depends on the layer type
         const layerDataLoadingState$ = new ReplaySubject<LoadingState>(1);
         const layerData$ = new ReplaySubject<LayerData>(1);
@@ -915,7 +903,7 @@
         this.layerData$.set(layer.id, layerData$);
     }
 
-    private createLayerMetadataStreams(layer: Layer) {
+    private createLayerMetadataStreams(layer: Layer): void {
         const layerMetadataLoadingState$ = new ReplaySubject<LoadingState>(1);
         const layerMetadata$ = new ReplaySubject<LayerMetadata>(1);
 
@@ -971,7 +959,7 @@
     /**
      * Retrieve metadata for layer data
      */
-    private retrieveLayerMetadata(layer: Layer, metadata$: Observer<LayerMetadata>, loadingState$: Observer<LoadingState>) {
+    private retrieveLayerMetadata(layer: Layer, metadata$: Observer<LayerMetadata>, loadingState$: Observer<LoadingState>): void {
         this.userService
             .getSessionTokenForRequest()
             .pipe(
