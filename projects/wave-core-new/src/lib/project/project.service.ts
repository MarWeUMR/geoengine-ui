import {BehaviorSubject, combineLatest, Observable, Observer, of, ReplaySubject, Subject, Subscription} from 'rxjs';
import {debounceTime, distinctUntilChanged, first, map, mergeMap, switchMap, tap} from 'rxjs/operators';

import {Injectable} from '@angular/core';

import {SpatialReference, SpatialReferenceSpecification} from '../spatial-references/spatial-reference.model';
import {Project} from './project.model';
import {Time, TimeStepDuration, timeStepDurationToTimeStepDict} from '../time/time.model';
import {Config} from '../config.service';
import {LoadingState} from './loading-state.model';
import {NotificationService} from '../notification.service';
import {HttpErrorResponse} from '@angular/common/http';
import {HasLayerId, HasLayerType, Layer, RasterLayer, VectorLayer} from '../layers/layer.model';
import {BackendService} from '../backend/backend.service';
import {
    BBoxDict,
    LayerDict,
    OperatorDict,
    PlotDict,
    RasterResultDescriptorDict,
    ResultDescriptorDict,
    SourceOperatorDict,
    ToDict,
    UUID,
    VectorResultDescriptorDict,
    WorkflowDict,
} from '../backend/backend.model';
import {UserService} from '../users/user.service';
import {LayerData, RasterData, VectorData} from '../layers/layer-data.model';
import {extentToBboxDict} from '../util/conversions';
import {MapService} from '../map/map.service';
import {Session} from '../users/session.model';
import {HasPlotId, Plot} from '../plots/plot.model';
import {LayerMetadata, RasterLayerMetadata, VectorLayerMetadata} from '../layers/layer-metadata.model';
import {Symbology} from '../layers/symbology/symbology.model';
import OlFeature from 'ol/Feature';
import {getProjectionTarget} from '../util/spatial_reference';
import {ReprojectionDict} from '../backend/operator.model';
import {SpatialReferenceService} from '../spatial-references/spatial-reference.service';

export type FeatureId = string | number;

export interface FeatureSelection {
    feature?: FeatureId;
}

/***
 * The ProjectService is the main housekeeping component of WAVE.
 * All layers, plots, and provenance are registered with the ProjectService.
 */
@Injectable()
export class ProjectService {
    private project$ = new ReplaySubject<Project>(1);

    private readonly layers = new Map<number, ReplaySubject<Layer>>();
    private readonly layerState$ = new Map<number, Observable<LoadingState>>();

    private readonly layerMetadata$ = new Map<number, ReplaySubject<LayerMetadata>>();
    private readonly layerMetadataState$ = new Map<number, ReplaySubject<LoadingState>>();

    private readonly layerData$ = new Map<number, ReplaySubject<LayerData>>();
    private readonly layerDataState$ = new Map<number, ReplaySubject<LoadingState>>();
    private readonly layerDataSubscriptions = new Map<number, Subscription>();

    private readonly newLayer$ = new Subject<void>();

    private readonly plotData$ = new Map<number, ReplaySubject<any>>();
    private readonly plotDataState$ = new Map<number, ReplaySubject<LoadingState>>();
    private readonly plotDataSubscriptions = new Map<number, Subscription>();
    private readonly newPlot$ = new Subject<void>();

    private readonly selectedFeature$ = new BehaviorSubject<FeatureSelection>({feature: undefined});

    constructor(
        protected config: Config,
        protected notificationService: NotificationService,
        protected mapService: MapService,
        protected backend: BackendService,
        protected userService: UserService,
        protected spatialReferenceServce: SpatialReferenceService,
    ) {
        // set the starting project upon login
        this.userService
            .getSessionStream()
            .pipe(mergeMap((session) => this.loadMostRecentProject(session)))
            .subscribe((project) => this.setProject(project));
    }

    /**
     * Generate a default Project with values from the config file.
     */
    createDefaultProject(): Observable<Project> {
        const name = this.config.DEFAULTS.PROJECT.NAME;
        const time = new Time(this.config.DEFAULTS.PROJECT.TIME, this.config.DEFAULTS.PROJECT.TIME);
        const timeStepDuration = this.getDefaultTimeStep();

        // TODO: solidify default project creation

        return this.spatialReferenceServce.getSpatialReferenceSpecification(this.config.DEFAULTS.PROJECT.PROJECTION).pipe(
            mergeMap((spec: SpatialReferenceSpecification) =>
                this.createProject({
                    name,
                    description: 'Default project',
                    spatialReference: spec.spatialReference,
                    bounds: extentToBboxDict(spec.extent),
                    time,
                    timeStepDuration,
                }),
            ),
        );
    }

    /**
     * Generate a default Project with values from the config file.
     */
    createProject(config: {
        name: string;
        description: string;
        spatialReference: SpatialReference;
        bounds: BBoxDict;
        time: Time;
        timeStepDuration: TimeStepDuration;
    }): Observable<Project> {
        return this.userService.getSessionTokenForRequest().pipe(
            mergeMap((sessionToken) =>
                this.backend.createProject(
                    {
                        name: config.name,
                        description: config.description,
                        bounds: {
                            boundingBox: config.bounds,
                            spatialReference: config.spatialReference.srsString,
                            timeInterval: config.time.toDict(),
                        },
                        timeStep: timeStepDurationToTimeStepDict(config.timeStepDuration),
                    },
                    sessionToken,
                ),
            ),
            map(
                ({id}) =>
                    new Project({
                        id,
                        name: config.name,
                        description: config.description,
                        spatialReference: config.spatialReference,
                        bbox: config.bounds,
                        layers: [],
                        plots: [],
                        time: config.time,
                        timeStepDuration: config.timeStepDuration,
                    }),
            ),
        );
    }

    cloneProject(newName: string): Observable<Project> {
        return this.getProjectOnce().pipe(
            mergeMap((project) =>
                combineLatest([
                    of(project),
                    this.createProject({
                        name: newName,
                        description: project.description,
                        spatialReference: project.spatialReference,
                        bounds: project._bbox,
                        time: project.time,
                        timeStepDuration: project.timeStepDuration,
                    }),
                ]),
            ),
            mergeMap(([oldProject, newPartialProject]) =>
                combineLatest([
                    of(
                        newPartialProject.updateFields({
                            layers: oldProject.layers,
                            plots: oldProject.plots,
                        }),
                    ),
                    this.userService.getSessionTokenForRequest(),
                ]),
            ),
            mergeMap(([project, sessionToken]) =>
                combineLatest([
                    of(project),
                    this.backend.updateProject(
                        {
                            id: project.id,
                            layers: project.layers.map((layer) => layer.toDict()),
                            // TODO: plots
                        },
                        sessionToken,
                    ),
                ]),
            ),
            map(([project, _]) => project),
        );
    }

    /**
     * Get a stream of Projects. This way compments can react to new Projects.
     */
    getProjectStream(): Observable<Project> {
        return this.project$;
    }

    /**
     * Get the current project and no further updates, e.g. for requests.
     */
    getProjectOnce(): Observable<Project> {
        return this.project$.pipe(first());
    }

    /**
     * Set a new Project. The ProjectService will clear all layer, plots, and provenance.
     * Does *not* store the project.
     */
    setProject(project: Project): void {
        // clear all subjects
        for (const subjectMap of [this.layers, this.layerData$, this.layerDataState$] as Array<Map<number, ReplaySubject<any>>>) {
            subjectMap.forEach((subject) => subject.complete());
            subjectMap.clear();
        }

        // clear all subscriptions
        for (const subscriptionMap of [this.layerDataSubscriptions]) {
            subscriptionMap.forEach((subscription) => subscription.unsubscribe());
            subscriptionMap.clear();
        }

        // add layer streams
        for (const layer of project.layers) {
            this.createLayerDataStreams(layer);
            this.createLayerChangesStream(layer);
            this.createLayerMetadataStreams(layer);
            this.createCombinedLoadingState(layer);
        }

        // add plot streams
        for (const plot of project.plots) {
            this.createPlotDataStreams(plot);
        }

        // propagate new project
        this.project$.next(project);

        // store current project in session
        this.userService.getSessionTokenForRequest().subscribe((sessionToken) => this.backend.setSessionProject(project.id, sessionToken));
    }

    /**
     * Set the time of the current project.
     */
    setTime(time: Time): Observable<void> {
        const subject = new Subject<void>();
        this.getProjectOnce()
            .pipe(
                map((project) => project.time),
                mergeMap((oldTime) => {
                    if (time && time.isValid() && !time.isSame(oldTime)) {
                        return this.changeProjectConfig({time});
                    } else {
                        return of<void>();
                    }
                }),
            )
            .subscribe(
                () => subject.next(),
                (error) => subject.error(error),
                () => subject.complete(),
            );
        return subject.asObservable();
    }

    /**
     * Set a time duration for the current project.
     */
    setTimeStepDuration(timeStepDuration: TimeStepDuration): void {
        this.changeProjectConfig({timeStepDuration});
    }

    /**
     * Set the name of the current Project.
     */
    setName(name: string): Observable<void> {
        return this.changeProjectConfig({name});
    }

    /**
     * Set the projection used by the current project.
     */
    setSpatialReference(spatialReference: SpatialReference): Observable<void> {
        return this.changeProjectConfig({spatialReference});
    }

    /**
     * Get a stream of the projects projection.
     */
    getSpatialReferenceStream(): Observable<SpatialReference> {
        return this.project$.pipe(
            map((project: Project) => project.spatialReference),
            distinctUntilChanged((x, y) => x.srsString === y.srsString),
        );
    }

    /**
     * Get a stream of the projects time.
     */
    getTimeStream(): Observable<Time> {
        return this.project$.pipe(
            map((project) => project.time),
            distinctUntilChanged(),
        );
    }

    getTimeOnce(): Observable<Time> {
        return this.project$.pipe(
            first(),
            map((project) => project.time),
        );
    }

    /**
     * Get a stream of the projects time step size.
     */
    getTimeStepDurationStream(): Observable<TimeStepDuration> {
        return this.project$.pipe(
            map((project) => project.timeStepDuration),
            distinctUntilChanged(),
        );
    }

    registerWorkflow(workflow: WorkflowDict): Observable<UUID> {
        return this.userService.getSessionStream().pipe(
            mergeMap((session) => this.backend.registerWorkflow(workflow, session.sessionToken)),
            map((response) => response.id),
        );
    }

    getWorkflow(workflowId: UUID): Observable<WorkflowDict> {
        return this.userService.getSessionStream().pipe(mergeMap((session) => this.backend.getWorkflow(workflowId, session.sessionToken)));
    }

    getWorkflowMetaData(workflowId: UUID): Observable<ResultDescriptorDict> {
        return this.userService
            .getSessionStream()
            .pipe(mergeMap((session) => this.backend.getWorkflowMetadata(workflowId, session.sessionToken)));
    }

    /**
     * Determines a common projection for all layers and return their operator with an added a propjection if necessary
     */
    getAutomaticallyProjectedOperatorsFromLayers(layers: Array<Layer>): Observable<Array<OperatorDict | SourceOperatorDict>> {
        const meta: Array<Observable<ResultDescriptorDict>> = layers.map((l) => this.getWorkflowMetaData(l.workflowId));

        return combineLatest(meta).pipe(
            mergeMap((descriptors: Array<ResultDescriptorDict>) => {
                const srefs = descriptors.map((l) => SpatialReference.fromSrsString(l.spatialReference));
                const targetSref = getProjectionTarget(srefs);

                const workflowsObservable = layers.map((l) => this.getWorkflow(l.workflowId));

                return combineLatest(workflowsObservable).pipe(
                    map((workflows: Array<WorkflowDict>) => {
                        const projectedOperators: Array<OperatorDict | SourceOperatorDict> = [];

                        for (let i = 0; i < workflows.length; i++) {
                            const sref: SpatialReference = srefs[i];
                            const workflow = workflows[i];
                            const operator: OperatorDict | SourceOperatorDict = workflow.operator;
                            if (sref.srsString === targetSref.srsString) {
                                projectedOperators.push(operator);
                            } else {
                                projectedOperators.push({
                                    type: 'Reprojection',
                                    params: {
                                        targetSpatialReference: targetSref.srsString,
                                    },
                                    sources: {
                                        source: operator,
                                    },
                                } as ReprojectionDict);
                            }
                        }

                        return projectedOperators;
                    }),
                );
            }),
        );
    }

    /**
     * Add a a new layer to the project.
     */
    addLayer(layer: Layer, notify = true): Observable<void> {
        this.createLayerDataStreams(layer);
        this.createLayerChangesStream(layer);
        this.createLayerMetadataStreams(layer);
        this.createCombinedLoadingState(layer);

        const result = this.getProjectOnce().pipe(
            mergeMap((project) =>
                this.changeProjectConfig({
                    layers: [layer, ...project.layers],
                }),
            ),
            tap(() => {
                if (notify) {
                    this.newLayer$.next();
                }
            }),
        );

        return ProjectService.subscribeAndProvide(result);
    }

    /**
     * Add a plot to the project.
     */
    addPlot(plot: Plot, notify = true): Observable<void> {
        this.createPlotDataStreams(plot);

        const result = this.getProjectOnce().pipe(
            mergeMap((project) =>
                this.changeProjectConfig({
                    plots: [plot, ...project.plots],
                }),
            ),
            tap(() => {
                if (notify) {
                    this.newPlot$.next();
                }
            }),
        );

        return ProjectService.subscribeAndProvide(result);
    }

    /**
     * Reload the data of a layer.
     */
    reloadLayerData(layer: Layer): void {
        const layerData$ = this.layerData$.get(layer.id);
        const layerDataState$ = this.layerDataState$.get(layer.id);

        if (!layerData$ || !layerDataState$) {
            return;
        }

        layerData$.next(undefined); // send empty data

        if (this.layerDataSubscriptions.has(layer.id)) {
            this.layerDataSubscriptions.get(layer.id)?.unsubscribe();
            this.layerDataSubscriptions.delete(layer.id);
        }

        switch (layer.layerType) {
            case 'raster': {
                this.layerDataSubscriptions.set(
                    layer.id,
                    this.createRasterLayerDataSubscription(layer as RasterLayer, layerData$ as Observer<RasterData>, layerDataState$),
                );
                break;
            }
            case 'vector': {
                this.layerDataSubscriptions.set(
                    layer.id,
                    this.createVectorLayerDataSubscription(layer as VectorLayer, layerData$ as Observer<VectorData>, layerDataState$),
                );
                break;
            }
        }
    }

    /**
     * Reload everything for the layer manually (e.g. on error).
     */
    reloadLayer(layer: Layer): void {
        const layerMetadata$ = this.layerMetadata$.get(layer.id);
        const layerMetadataState$ = this.layerMetadataState$.get(layer.id);

        if (!layerMetadata$ || !layerMetadataState$) {
            return;
        }

        this.reloadLayerData(layer);
        this.retrieveLayerMetadata(layer, layerMetadata$, layerMetadataState$);
    }

    /**
     * Reload the data for the plot manually (e.g. on error).
     */
    reloadPlot(plot: Plot): void {
        const plotData$ = this.plotData$.get(plot.id);
        const loadingState$ = this.plotDataState$.get(plot.id);

        if (!plotData$ || !loadingState$) {
            return;
        }

        plotData$.next(undefined); // send empty data

        this.plotDataSubscriptions.get(plot.id)?.unsubscribe();
        this.plotDataSubscriptions.delete(plot.id);

        const subscription = this.createPlotSubscription(plot, plotData$, loadingState$);

        this.plotDataSubscriptions.set(plot.id, subscription);
    }

    /**
     * Remove a plot from the project.
     */
    removePlot(plot: HasPlotId): Observable<void> {
        const result = this.getProjectOnce().pipe(
            mergeMap((project) => {
                const plots = [...project.plots];
                const plotIndex = plots.indexOf(plot);
                if (plotIndex >= 0) {
                    plots.splice(plotIndex, 1);
                    return this.changeProjectConfig({
                        plots,
                    });
                } else {
                    // avoid request if there is nothing to do
                    return of<void>();
                }
            }),
            tap(() => this.removePlotSubscriptions(plot)),
        );

        return ProjectService.subscribeAndProvide(result);
    }

    /**
     * Retrieve the layer models array as a stream.
     */
    getLayerStream(): Observable<Array<Layer>> {
        return this.project$.pipe(
            map((project) => project.layers),
            distinctUntilChanged(),
        );
    }

    /**
     * Retrieve the plot models array as a stream.
     */
    getPlotStream(): Observable<Array<Plot>> {
        return this.project$.pipe(
            map((project) => project.plots),
            distinctUntilChanged(),
        );
    }

    /**
     * Notification stream of newly added plots
     */
    getNewPlotStream(): Observable<void> {
        return this.newPlot$;
    }

    /**
     * Notification stream of newly added layers
     */
    getNewLayerStream(): Observable<void> {
        return this.newLayer$;
    }

    getLayerMetadata(layer: Layer): Observable<LayerMetadata> {
        const metaData = this.layerMetadata$.get(layer.id);

        if (!metaData) {
            throw Error(`layer metadata for layer with id ${layer.id} is undefined`);
        }

        return metaData;
    }

    getVectorLayerMetadata(layer: VectorLayer): Observable<VectorLayerMetadata> {
        return this.getLayerMetadata(layer).pipe(map((metadata) => metadata as VectorLayerMetadata));
    }

    getRasterLayerMetadata(layer: RasterLayer): Observable<RasterLayerMetadata> {
        return this.getLayerMetadata(layer).pipe(map((metadata) => metadata as RasterLayerMetadata));
    }

    /**
     * Retrieve the data of the layer as a stream.
     */
    getLayerDataStream(layer: HasLayerId): Observable<any> {
        const data = this.layerData$.get(layer.id);

        if (!data) {
            throw Error(`layer data for layer with id ${layer.id} is undefined`);
        }

        return data;
    }

    /**
     * Retrieve the data of the plot as a stream.
     */
    getPlotDataStream(plot: HasPlotId): Observable<any> {
        const data = this.plotData$.get(plot.id);

        if (!data) {
            throw Error(`plot data for plot with id ${plot.id} is undefined`);
        }

        return data;
    }

    /**
     * Retrieve the layer status as a stream.
     */
    getLayerStatusStream(layer: HasLayerId): Observable<LoadingState> {
        const status = this.layerState$.get(layer.id);

        if (!status) {
            throw Error(`status for id ${layer.id} is undefined`);
        }

        return status;
    }

    /**
     * Retrieve the layer data status as a stream.
     */
    getLayerDataStatusStream(layer: HasLayerId): Observable<LoadingState> {
        const status = this.layerDataState$.get(layer.id);

        if (!status) {
            throw Error(`status for id ${layer.id} is undefined`);
        }

        return status;
    }

    /**
     * Retrieve the plot data status as a stream.
     */
    getPlotDataStatusStream(plot: HasPlotId): Observable<LoadingState> {
        const status = this.plotDataState$.get(plot.id);

        if (!status) {
            throw Error(`status for id ${plot.id} is undefined`);
        }

        return status;
    }

    /**
     * Change the loading state of a raster layer
     */
    changeRasterLayerDataStatus(layer: HasLayerId & HasLayerType, state: LoadingState): void {
        if (layer.layerType === 'raster') {
            this.layerDataState$.get(layer.id)?.next(state);
        } else {
            throw Error('It is only allowed to change the state of a raster layer');
        }
    }

    /**
     * Removes a layer from the current project.
     */
    removeLayer(layer: Layer): Observable<void> {
        const subject = new Subject<void>();

        // TODO: un-select selected layer

        this.getProjectOnce()
            .pipe(
                mergeMap((project) => {
                    const layers = project.layers.filter((l) => l.id !== layer.id);

                    if (project.layers.length === layers.length) {
                        // nothing filtered, so no request
                        return of();
                    }

                    return this.changeProjectConfig({layers});
                }),
            )
            .subscribe(
                () => {
                    this.removeLayerSubscriptions(layer);
                    this.removeMetadataObservables(layer);
                    this.layerState$.delete(layer.id);
                    subject.next();
                },
                (error) => subject.error(error),
                () => subject.complete(),
            );

        return subject.asObservable();
    }

    /**
     * Remove all layers from the current project.
     */
    clearLayers(): Observable<void> {
        const subject = new Subject<void>();

        let removedLayers: Array<Layer>;

        this.getProjectOnce()
            .pipe(
                mergeMap((project) => {
                    removedLayers = project.layers;

                    return this.changeProjectConfig({
                        layers: [],
                    });
                }),
            )
            .subscribe(
                () => {
                    removedLayers.forEach((layer) => {
                        this.removeLayerSubscriptions(layer);
                        this.removeMetadataObservables(layer);
                        this.layerState$.delete(layer.id);
                    });
                    subject.next();
                },
                (error) => subject.error(error),
                () => subject.complete(),
            );

        return subject.asObservable();
    }

    /**
     * Remove all plots from the current project.
     */
    clearPlots(): Observable<void> {
        let removedPlots: Array<Layer>;

        const result = this.getProjectOnce().pipe(
            mergeMap((project) => {
                removedPlots = project.plots;

                return this.changeProjectConfig({
                    plots: [],
                });
            }),
            tap(() => removedPlots.forEach((plot) => this.removePlotSubscriptions(plot))),
        );

        return ProjectService.subscribeAndProvide(result);
    }

    /**
     * Sets the layers
     */
    setLayers(layers: Array<Layer>): void {
        this.project$.pipe(first()).subscribe((project) => {
            if (project.layers !== layers) {
                this.changeProjectConfig({layers});
            }
        });
    }

    changeLayer(
        layer: Layer,
        changes: {
            name?: string;
            workflowId?: UUID;
            symbology?: Symbology;
            isVisible?: boolean;
            isLegendVisible?: boolean;
        },
    ): Observable<void> {
        const subject = new Subject<void>();

        if (Object.keys(changes).length === 0) {
            subject.next();
            subject.complete();
            return subject;
        }

        layer = layer.updateFields(changes);

        this.getProjectOnce()
            .pipe(
                map((project) => project.layers.map((l) => (l.id === layer.id ? layer : l))),
                mergeMap((layers) => this.changeProjectConfig({layers})),
                tap(() => {
                    // propagate layer changes
                    this.layers.get(layer.id)?.next(layer);
                }),
            )
            .subscribe(
                () => subject.next(),
                (error) => subject.error(error),
                () => subject.complete(),
            );

        return subject;
    }

    /**
     * Get a stream of LayerChanges for a specified layer.
     */
    getLayerChangesStream(layer: Layer): Observable<Layer> {
        const changes = this.layers.get(layer.id);

        if (!changes) {
            throw new Error(`changes for id ${layer.id} are is undefined`);
        }

        return changes;
    }

    /**
     * Toggle the layer's legend visibility.
     */
    toggleLegend(layer: Layer): Observable<void> {
        return this.changeLayer(layer, {isLegendVisible: !layer.isLegendVisible});
    }

    // private static isNoRasterForGivenTimeException(response: HttpErrorResponse): boolean {
    //     if (!response.error || !response.error.nested_exception) {
    //         return false;
    //     }
    //     const nested_exception: { message: string, type: string } = response.error.nested_exception;
    //     return nested_exception.message.indexOf('NoRasterForGivenTimeException') >= 0;
    // }

    loadAndSetProject(projectId: UUID): Observable<Project> {
        const result = this.userService.getSessionTokenForRequest().pipe(
            mergeMap((sessionToken) => this.backend.loadProject(projectId, sessionToken)),
            map(Project.fromDict),
            tap((project) => this.setProject(project)),
        );

        return ProjectService.subscribeAndProvide(result);
    }

    /**
     * @returns The currently selected feature as stream.
     */
    getSelectedFeatureStream(): Observable<FeatureSelection> {
        return this.selectedFeature$.asObservable();
    }

    setSelectedFeature(feature?: OlFeature): void {
        this.selectedFeature$.next({feature: feature?.getId()});
    }

    getSelectedFeature(): FeatureSelection {
        return this.selectedFeature$.value;
    }

    /**
     * Subscribes to the observable and consumes it completely.
     * Returns a new observable to listen to the values.
     */
    protected static subscribeAndProvide<T>(observable: Observable<T>): Observable<T> {
        const subject = new Subject<T>();
        observable.subscribe(
            (value) => subject.next(value),
            (error) => subject.error(error),
            () => subject.complete(),
        );
        return subject.asObservable();
    }

    protected loadMostRecentProject(session: Session): Observable<Project> {
        let projectIdLookup: Observable<UUID | undefined>;

        if (session.lastProjectId) {
            // use the project id from the session
            projectIdLookup = of(session.lastProjectId);
        } else {
            // try to find the least recently used project id
            projectIdLookup = this.backend
                .listProjects(
                    {
                        permissions: ['Owner'],
                        filter: 'None',
                        order: 'DateDesc',
                        offset: 0,
                        limit: 1,
                    },
                    session.sessionToken,
                )
                .pipe(
                    map((listings) => {
                        if (listings.length > 0) {
                            return listings[0].id;
                        } else {
                            return undefined;
                        }
                    }),
                );
        }

        return projectIdLookup.pipe(
            mergeMap((projectId) => {
                if (projectId) {
                    return this.backend.loadProject(projectId, session.sessionToken).pipe(map(Project.fromDict));
                } else {
                    return this.createDefaultProject();
                }
            }),
        );
    }

    protected removeLayerSubscriptions(layer: HasLayerId): void {
        // subjects
        for (const subjectMap of [this.layers, this.layerData$, this.layerDataState$]) {
            subjectMap.get(layer.id)?.complete();
            subjectMap.delete(layer.id);
        }

        // subscriptions
        for (const subscriptionMap of [this.layerDataSubscriptions]) {
            subscriptionMap.get(layer.id)?.unsubscribe();
            subscriptionMap.delete(layer.id);
        }
    }

    protected removeMetadataObservables(layer: HasLayerId): void {
        this.layerMetadata$.get(layer.id)?.complete();
        this.layerMetadata$.delete(layer.id);

        this.layerMetadataState$.get(layer.id)?.complete();
        this.layerMetadataState$.delete(layer.id);
    }

    protected removePlotSubscriptions(plot: HasPlotId): void {
        // subjects
        for (const subjectMap of [this.plotData$, this.plotDataState$]) {
            subjectMap.get(plot.id)?.complete();
            subjectMap.delete(plot.id);
        }

        // subscriptions
        for (const subscriptionMap of [this.plotDataSubscriptions]) {
            subscriptionMap.get(plot.id)?.unsubscribe();
            subscriptionMap.delete(plot.id);
        }
    }

    protected static optimizeVecUpdates<Content extends ToDict<ContentDict> & {equals(other: Content): boolean}, ContentDict>(
        oldLayers: Array<Content>,
        newLayers: Array<Content>,
    ): Array<ContentDict | 'none' | 'delete'> {
        return newLayers.map((layer, i) => (layer.equals(oldLayers[i]) ? 'none' : layer.toDict()));

        // TODO: optimize deletions, etc.
    }

    protected changeProjectConfig(changes: {
        id?: UUID;
        name?: string;
        spatialReference?: SpatialReference;
        time?: Time;
        plots?: Array<any>;
        layers?: Array<Layer>;
        timeStepDuration?: TimeStepDuration;
    }): Observable<void> {
        const subject = new Subject<void>();

        // don't request the server if there are no changes
        if (Object.keys(changes).length === 0) {
            subject.next();
            subject.complete();
            return subject.asObservable();
        }

        let project: Project;
        combineLatest([this.getProjectOnce(), this.userService.getSessionTokenForRequest()])
            .pipe(
                mergeMap(([oldProject, sessionToken]) => {
                    project = oldProject.updateFields(changes);

                    return this.backend.updateProject(
                        {
                            id: project.id,
                            name: changes.name,
                            layers: changes.layers
                                ? ProjectService.optimizeVecUpdates<Layer, LayerDict>(oldProject.layers, project.layers)
                                : undefined,
                            plots: changes.plots
                                ? ProjectService.optimizeVecUpdates<Plot, PlotDict>(oldProject.plots, project.plots)
                                : undefined,
                            bounds: changes.time || changes.spatialReference ? project.toBoundsDict() : undefined,
                            // TODO: description: changes.description,
                            timeStep: changes.timeStepDuration ? timeStepDurationToTimeStepDict(changes.timeStepDuration) : undefined,
                        },
                        sessionToken,
                    );
                }),
            )
            .subscribe(
                () => {
                    this.project$.next(project);
                    subject.next();
                },
                (error) => subject.error(error),
                () => subject.complete(),
            );

        return subject.asObservable();
    }

    private createCombinedLoadingState(layer: HasLayerId): void {
        const layerMetadataState$ = this.layerMetadataState$.get(layer.id);
        const layerDataState$ = this.layerDataState$.get(layer.id);

        if (!layerMetadataState$ || !layerDataState$) {
            throw Error(`undefined states for layer ${layer.id}`);
        }

        const loadingState$ = combineLatest([layerMetadataState$, layerDataState$]).pipe(
            map((loadingStates) => {
                if (loadingStates.includes(LoadingState.LOADING)) {
                    return LoadingState.LOADING;
                }

                if (loadingStates.includes(LoadingState.ERROR)) {
                    return LoadingState.ERROR;
                }

                if (loadingStates.includes(LoadingState.NODATAFORGIVENTIME)) {
                    return LoadingState.NODATAFORGIVENTIME;
                }

                return LoadingState.OK;
            }),
        );
        this.layerState$.set(layer.id, loadingState$);
    }

    private createLayerDataStreams(layer: Layer): void {
        // each layer has data. The type depends on the layer type
        const layerDataLoadingState$ = new ReplaySubject<LoadingState>(1);
        const layerData$ = new ReplaySubject<LayerData>(1);
        let layerDataSub: Subscription;
        switch (layer.layerType) {
            case 'raster':
                layerDataSub = this.createRasterLayerDataSubscription(layer as RasterLayer, layerData$, layerDataLoadingState$);
                break;
            case 'vector':
                layerDataSub = this.createVectorLayerDataSubscription(layer as VectorLayer, layerData$, layerDataLoadingState$);
                break;
        }
        this.layerDataSubscriptions.set(layer.id, layerDataSub);
        this.layerDataState$.set(layer.id, layerDataLoadingState$);
        this.layerData$.set(layer.id, layerData$);
    }

    private createLayerMetadataStreams(layer: Layer): void {
        const layerMetadataLoadingState$ = new ReplaySubject<LoadingState>(1);
        const layerMetadata$ = new ReplaySubject<LayerMetadata>(1);

        this.retrieveLayerMetadata(layer, layerMetadata$, layerMetadataLoadingState$);

        this.layerMetadata$.set(layer.id, layerMetadata$);
        this.layerMetadataState$.set(layer.id, layerMetadataLoadingState$);
    }

    /**
     * Create a subscription for layer data, symbology and provenance with loading state checks and error handling
     */
    private createRasterLayerDataSubscription(
        layer: RasterLayer,
        data$: Observer<RasterData>,
        loadingState$: Observer<LoadingState>,
    ): Subscription {
        return combineLatest([this.getTimeStream(), this.getSpatialReferenceStream()])
            .pipe(
                tap(() => loadingState$.next(LoadingState.LOADING)),
                map(
                    ([time, projection]) =>
                        new RasterData(
                            time,
                            projection,
                            // this.mappingQueryService.getWMSQueryUrl({
                            //     operator: layer.operator,
                            //     time,
                            //     projection,
                            // })
                            this.backend.wmsUrl,
                        ),
                ),
                tap(
                    () => loadingState$.next(LoadingState.OK),
                    (reason: HttpErrorResponse) => {
                        // if (ProjectService.isNoRasterForGivenTimeException(reason)) {
                        //     this.notificationService.error(`${layer.name}: No Raster for the given Time`);
                        //     loadingState$.next(LoadingState.NODATAFORGIVENTIME);
                        // } else {
                        this.notificationService.error(`${layer.name}: ${reason.status} ${reason.statusText}`);
                        loadingState$.next(LoadingState.ERROR);
                        // }
                    },
                ),
            )
            .subscribe(
                (data) => data$.next(data),
                (error) => error, // ignore error
            );
    }

    /**
     * Retrieve metadata for layer data
     */
    private retrieveLayerMetadata(layer: Layer, metadata$: Observer<LayerMetadata>, loadingState$: Observer<LoadingState>): void {
        this.userService
            .getSessionTokenForRequest()
            .pipe(
                tap(() => loadingState$.next(LoadingState.LOADING)),
                mergeMap((sessionToken) => this.backend.getWorkflowMetadata(layer.workflowId, sessionToken)),
                map((workflowMetadataDict) => {
                    switch (layer.layerType) {
                        case 'vector':
                            return VectorLayerMetadata.fromDict(workflowMetadataDict as VectorResultDescriptorDict);
                        case 'raster':
                            return RasterLayerMetadata.fromDict(workflowMetadataDict as RasterResultDescriptorDict);
                    }
                }),
                tap(
                    () => loadingState$.next(LoadingState.OK),
                    (reason: Response) => {
                        this.notificationService.error(`${layer.name}: ${reason}`);
                        loadingState$.next(LoadingState.ERROR);
                    },
                ),
            )
            .subscribe(
                (metadata) => metadata$.next(metadata),
                (error) => error, // ignore error
            );
    }

    /**
     * Create a subscription for layer data, symbology and provenance with loading state checks and error handling
     */
    private createVectorLayerDataSubscription(
        layer: VectorLayer,
        data$: Observer<VectorData>,
        loadingState$: Observer<LoadingState>,
    ): Subscription {
        return combineLatest([
            this.getTimeStream(),
            combineLatest([this.getSpatialReferenceStream(), this.mapService.getViewportSizeStream()]).pipe(
                debounceTime(this.config.DELAYS.DEBOUNCE),
            ),
            this.userService.getSessionTokenForRequest(),
        ])
            .pipe(
                tap(() => loadingState$.next(LoadingState.LOADING)),
                switchMap(([time, [projection, viewport], sessionToken]) => {
                    const requestExtent: [number, number, number, number] = [0, 0, 0, 0];

                    // TODO: add resolution
                    return this.backend
                        .wfsGetFeature(
                            {
                                typeNames: `registry:${layer.workflowId}`,
                                bbox: extentToBboxDict(viewport.extent),
                                time: time.toDict(),
<<<<<<< HEAD
                                srsName: projection.getCode(),
                                queryResolution: viewport.resolution, // TODO: use two seperate values for x and y
=======
                                srsName: projection.srsString,
>>>>>>> 88ff0fba
                            },
                            sessionToken,
                        )
                        .pipe(map((x) => VectorData.olParse(time, projection, requestExtent, x)));
                }),
                tap(
                    () => loadingState$.next(LoadingState.OK),
                    (reason: Response) => {
                        this.notificationService.error(`${layer.name}: ${reason.statusText}`);
                        loadingState$.next(LoadingState.ERROR);
                    },
                ),
            )
            .subscribe(
                (data) => data$.next(data),
                (error) => error, // ignore error
            );
    }

    private createLayerChangesStream(layer: Layer): void {
        if (this.layers.get(layer.id)) {
            throw new Error('Layer changes stream already registered');
        }

        this.layers.set(layer.id, new ReplaySubject<Layer>(1));

        // emit first change
        this.layers.get(layer.id)?.next(layer);
    }

    private getDefaultTimeStep(): TimeStepDuration {
        switch (this.config.DEFAULTS.PROJECT.TIMESTEP) {
            case '15 minutes':
                return {durationAmount: 15, durationUnit: 'minutes'};
            case '1 hour':
                return {durationAmount: 1, durationUnit: 'hour'};
            case '1 day':
                return {durationAmount: 1, durationUnit: 'day'};
            case '1 month':
                return {durationAmount: 1, durationUnit: 'month'};
            case '6 months':
                return {durationAmount: 6, durationUnit: 'months'};
            case '1 year':
                return {durationAmount: 1, durationUnit: 'year'};
            default:
                return {durationAmount: 1, durationUnit: 'month'};
        }
    }

    private createPlotDataStreams(plot: Plot): void {
        const loadingState$ = new ReplaySubject<LoadingState>(1);
        const data$ = new ReplaySubject<any>(1);

        const subscription = this.createPlotSubscription(plot, data$, loadingState$);
        this.plotDataSubscriptions.set(plot.id, subscription);

        this.plotDataState$.set(plot.id, loadingState$);
        this.plotData$.set(plot.id, data$);
    }

    /**
     * Create a subscription for plot data with loading state checks and error handling
     */
    private createPlotSubscription(plot: Plot, data$: Observer<any>, loadingState$: Observer<LoadingState>): Subscription {
        const observables: Array<Observable<any>> = [
            this.getTimeStream(),
            this.mapService.getViewportSizeStream(),
            this.userService.getSessionTokenForRequest(),
        ];

        return combineLatest(observables)
            .pipe(
                debounceTime(this.config.DELAYS.DEBOUNCE),
                tap(() => loadingState$.next(LoadingState.LOADING)),
                switchMap(([time, viewport, sessionToken]) =>
                    // TODO: add image size for png

                    this.backend.getPlot(
                        plot.workflowId,
                        {
                            time,
                            bbox: extentToBboxDict(viewport.extent),
                            spatialResolution: [viewport.resolution, viewport.resolution], // TODO: check if resolution needs two numbers
                        },
                        sessionToken,
                    ),
                ),
                tap(
                    () => loadingState$.next(LoadingState.OK),
                    (reason: Response) => {
                        this.notificationService.error(`${plot.name}: ${reason.status} ${reason.statusText}`);
                        loadingState$.next(LoadingState.ERROR);
                    },
                ),
            )
            .subscribe(
                (data) => data$.next(data),
                (error) => error, // ignore error
            );
    }
}<|MERGE_RESOLUTION|>--- conflicted
+++ resolved
@@ -1163,12 +1163,8 @@
                                 typeNames: `registry:${layer.workflowId}`,
                                 bbox: extentToBboxDict(viewport.extent),
                                 time: time.toDict(),
-<<<<<<< HEAD
-                                srsName: projection.getCode(),
+                                srsName: projection.srsString,
                                 queryResolution: viewport.resolution, // TODO: use two seperate values for x and y
-=======
-                                srsName: projection.srsString,
->>>>>>> 88ff0fba
                             },
                             sessionToken,
                         )
