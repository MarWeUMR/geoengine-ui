import {map, mergeMap} from 'rxjs/operators';
import {Observable, Subscription, zip} from 'rxjs';

import {AfterViewInit, ChangeDetectionStrategy, Component, OnDestroy} from '@angular/core';
import {FormControl, FormGroup, ValidationErrors, Validators} from '@angular/forms';
import {ResultTypes} from '../../result-type.model';
import {RasterDataType, RasterDataTypes} from '../../datatype.model';
import {Unit} from '../../unit.model';
// import {LetterNumberConverter} from '../helpers/multi-layer-selection/multi-layer-selection.component';
import {RasterLayer} from '../../../layers/layer.model';
import {MappingRasterSymbology} from '../../../layers/symbology/symbology.model';
import {WaveValidators} from '../../../util/form.validators';
import {ProjectService} from '../../../project/project.service';

/**
 * This dialog allows calculations on (one or more) raster layers.
 */
@Component({
    selector: 'wave-expression-operator',
    templateUrl: './expression-operator.component.html',
    styleUrls: ['./expression-operator.component.scss'],
    changeDetection: ChangeDetectionStrategy.OnPush,
})
export class ExpressionOperatorComponent implements AfterViewInit, OnDestroy {
    private static readonly RASTER_VALUE = 'value';
    readonly RASTER_TYPE = [ResultTypes.RASTER];
    readonly UNITLESS_UNIT = Unit.defaultUnit;
    readonly CUSTOM_UNIT_ID = 'CUSTOM';

    form: FormGroup;

    outputDataTypes$: Observable<Array<[RasterDataType, string]>>;
    // TODO: reincorporate unit
    // outputUnits$: Observable<Array<Unit>>;
    // outputUnitIsCustom$: Observable<boolean>;

    unitSubscription: Subscription;

    /**
     * DI of services and setup of observables for the template
     */
    constructor(private projectService: ProjectService) {
        this.form = new FormGroup({
                rasterLayers: new FormControl(undefined, [Validators.required]),
                expression: new FormControl('1 * A', Validators.compose([Validators.required, Validators.pattern('.*A.*')])),
                dataType: new FormControl(undefined, [Validators.required]),
                // TODO: add unit related inputs
                // minValue: new FormControl(0, Validators.compose([WaveValidators.isNumber])),
                // maxValue: new FormControl(0, Validators.compose([WaveValidators.isNumber])),
                // unit: new FormControl(undefined, [Validators.required]),
                // customUnit: new FormGroup({
                //     measurement: new FormControl(undefined, [Validators.required]),
                //     unit: new FormControl(undefined, [Validators.required]),
                // }),
                // projection: new FormControl(undefined, [Validators.required]),
                name: new FormControl('Expression', [Validators.required, WaveValidators.notOnlyWhitespace]),
            },
            // [unitOrCustomUnit]);
        );

        // TODO: add unit related inputs
        // this.outputUnits$ = this.form.controls.rasterLayers.valueChanges.pipe(
        //     map((rasterLayers: Array<RasterLayer<MappingRasterSymbology>>) => {
        //         return rasterLayers
        //             .map(layer => layer.operator.getUnit(ExpressionOperatorComponent.RASTER_VALUE))
        //             .filter(unit => unit !== this.UNITLESS_UNIT);
        //     }),
        //     tap(outputUnits => {
        //         const unitControl = this.form.controls['unit'];
        //         const currentUnit: Unit = unitControl.value;
        //         if (outputUnits.length > 0 && outputUnits.indexOf(currentUnit) === -1) {
        //             setTimeout(() => {
        //                 unitControl.setValue(outputUnits[0]);
        //             });
        //         }
        //
        //         return outputUnits;
        //     }),
        // );

        // this.outputUnitIsCustom$ = this.form.controls.unit.valueChanges.pipe(
        //     map(unit => unit === this.CUSTOM_UNIT_ID),
        //     tap(isCustomUnit => {
        //         if (isCustomUnit) {
        //             this.form.controls.customUnit.enable({onlySelf: true});
        //         } else {
        //             this.form.controls.customUnit.disable({onlySelf: true});
        //         }
        //     }),
        // );
        //
        // this.unitSubscription = this.form.controls.unit.valueChanges.pipe(
        //     filter(unit => unit instanceof Unit)
        // ).subscribe((unit: Unit) => {
        //     if (unit.min) {
        //         this.form.controls.minValue.setValue(unit.min);
        //     }
        //     if (unit.max) {
        //         this.form.controls.maxValue.setValue(unit.max);
        //     }
        // });

        // TODO: use layer data types for data type selection
        this.outputDataTypes$ = this.form.controls.rasterLayers.valueChanges.pipe(
            map((rasterLayers: Array<RasterLayer>) => {
<<<<<<< HEAD
                const outputDataTypes = DataTypes.ALL_DATATYPES.map((dataType: DataType) => [dataType, '']) as Array<[DataType, string]>;
=======
                const outputDataTypes = RasterDataTypes.ALL_NUMERICS.map((dataType: RasterDataType) => [dataType, '']) as Array<[RasterDataType, string]>;
>>>>>>> 681f56b2

                // const rasterDataTypes = rasterLayers.map(layer =>
                //     layer ? layer.operator.getDataType(ExpressionOperatorComponent.RASTER_VALUE) : undefined);

                // for (let i = 0; i < outputDataTypes.length; i++) {
                //     const outputDataType = outputDataTypes[i][0];
                //
                //     const indices = rasterDataTypes
                //         .map((dataType, index) => dataType === outputDataType ? index : -1)
                //         .filter(index => index >= 0)
                //         .map(index => LetterNumberConverter.toLetters(index + 1));
                //
                //     if (indices.length > 0) {
                //         outputDataTypes[i][1] = `(like ${indices.length > 1 ? 'layers' : 'layer'} ${indices.join(', ')})`;
                //     }
                // }

                return outputDataTypes;
            })
            // ,
            // tap(outputDataTypes => {
            //     const dataTypeControl = this.form.controls.dataType;
            //     const currentDataType: DataType = dataTypeControl.value;
            //
            //     const rasterDataTypes = (this.form.controls.rasterLayers.value as Array<RasterLayer>)
            //         .map(layer => layer ? layer.operator.getDataType(ExpressionOperatorComponent.RASTER_VALUE) : undefined)
            //         .filter(layer => !!layer);
            //
            //     if (rasterDataTypes.includes(currentDataType)) { // is already set at a meaningful type
            //         return;
            //     }
            //
            //     let selectedDataType: DataType = currentDataType ? currentDataType : outputDataTypes[0][0]; // use default
            //     if (rasterDataTypes.length) {
            //         selectedDataType = rasterDataTypes[0];
            //     }
            //
            //     setTimeout(() => {
            //         dataTypeControl.setValue(selectedDataType);
            //     });
            // }),
        );

    }

    ngAfterViewInit() {
        setTimeout(() => this.form.controls['rasterLayers'].updateValueAndValidity({
            onlySelf: false,
            emitEvent: true,
        }));
    }

    ngOnDestroy() {
        // TODO: incorporate unit again
        // this.unitSubscription.unsubscribe();
    }

    /**
     * Uses the user input and creates a new expression operator.
     * The resulting layer is added to the map.
     */
    add() {
        const name: string = this.form.controls['name'].value;
        const dataType: RasterDataType = this.form.controls['dataType'].value;
        const expression: string = this.form.controls['expression'].value;
        const rasterLayers = this.form.controls['rasterLayers'].value;
        // TODO: incoroprate unit related info
        // const projection = this.form.controls['projection'].value;
        // const minValue =  this.form.controls['minValue'].value;
        // const maxValue =  this.form.controls['maxValue'].value;

        // const selectedUnit: Unit | string = this.form.controls['unit'].value;
        // let unit: Unit;
        // if (selectedUnit instanceof Unit) {
        //     unit = new Unit({
        //         measurement: selectedUnit.measurement,
        //         unit: selectedUnit.unit,
        //         interpolation: selectedUnit.interpolation,
        //         classes: selectedUnit.classes,
        //         min: minValue,
        //         max: maxValue,
        //     });
        // } else { // custom unit from strings
        //     unit = new Unit({
        //         measurement: this.form.controls.customUnit.value.measurement,
        //         unit: this.form.controls.customUnit.value.unit,
        //         interpolation: Interpolation.Continuous,
        //         min: minValue,
        //         max: maxValue,
        //     });
        // }

        // console.log(rasterLayers);
        const unit = Unit.defaultUnit;

        // TODO: add projection operator
        zip(
            this.projectService.getWorkflow(rasterLayers[0].workflowId),
            this.projectService.getWorkflow(rasterLayers[1].workflowId)
        ).pipe(map(([a, b]) => {
            const workflow = {
                type: 'Raster',
                operator: {
                    type: 'Expression',
                    params: {
                        expression,
                        output_type: dataType.getCode(),
                        output_no_data_value: dataType.noData(dataType.getMax()),  // TODO: make this configurable once units exist again
                    },
                    raster_sources: [
                        a.operator,
                        b.operator
                    ],
                    vector_sources: []
                }
            };

            this.projectService.registerWorkflow(workflow).pipe(
                mergeMap(workflowId => {
                    return this.projectService.addLayer(new RasterLayer({
                        workflowId,
                        name,
                        symbology: new MappingRasterSymbology({
                            opacity: 1,
                            // TODO: insert proper unit
                            unit: new Unit({
                                measurement: Unit.defaultUnit.measurement,
                                unit: Unit.defaultUnit.unit,
                                min: 1,
                                max: 255,
                                interpolation: Unit.defaultUnit.interpolation,
                            })
                        }),
                        isLegendVisible: false,
                        isVisible: true,
                    }));
                })
            ).subscribe(() => console.log('added raster'));
        })).subscribe(console.log);
    }

}

// TODO: validate units once its integrated again
// /**
//  * This is a validator function that checks whether a fields contains either a valid existing unit
//  * or a new (custom) unit.
//  */
// function unitOrCustomUnit(group: FormGroup): ValidationErrors | null {
//     const unit: Unit = group.controls.unit.value;
//     if (unit instanceof Unit) {
//         return null;
//     }
//
//     const customUnit: { measurement: string, unit: string } = group.controls.customUnit.value;
//
//     if (customUnit.measurement && customUnit.unit) {
//         return null;
//     }
//
//     return {
//         unitOrCustomUnit: true,
//     };
// }<|MERGE_RESOLUTION|>--- conflicted
+++ resolved
@@ -103,11 +103,8 @@
         // TODO: use layer data types for data type selection
         this.outputDataTypes$ = this.form.controls.rasterLayers.valueChanges.pipe(
             map((rasterLayers: Array<RasterLayer>) => {
-<<<<<<< HEAD
-                const outputDataTypes = DataTypes.ALL_DATATYPES.map((dataType: DataType) => [dataType, '']) as Array<[DataType, string]>;
-=======
-                const outputDataTypes = RasterDataTypes.ALL_NUMERICS.map((dataType: RasterDataType) => [dataType, '']) as Array<[RasterDataType, string]>;
->>>>>>> 681f56b2
+                const outputDataTypes = RasterDataTypes.ALL_DATATYPES.map((dataType: RasterDataType) => [dataType, '']) as
+                    Array<[RasterDataType, string]>;
 
                 // const rasterDataTypes = rasterLayers.map(layer =>
                 //     layer ? layer.operator.getDataType(ExpressionOperatorComponent.RASTER_VALUE) : undefined);
