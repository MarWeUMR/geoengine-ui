import {Component, Input, AfterViewInit, NgZone, Output, EventEmitter, ChangeDetectionStrategy,
        ChangeDetectorRef, AfterViewChecked, ViewChild} from "angular2/core";

import {BehaviorSubject, Subject} from "rxjs/Rx";

import {StorageService} from "./services/storage.service";

import {OperatorBaseComponent, OperatorBase} from "./components/operators/operator.component";
import {ExpressionOperatorComponent} from "./components/operators/expression-operator.component";
import {RasterValueExtractionOperatorComponent}
        from "./components/operators/raster-value-extraction.component";

import {MATERIAL_DIRECTIVES, MdTabs} from "ng2-material/all";
@Component({
    selector: "tab-component",
    templateUrl: "templates/tab.html",
    styles: [`
    .selected {
      background-color: #f5f5f5 !important;
    }
    fieldset {
        border-style: solid;
        border-width: 1px;
        padding: 0px;
    }
    fieldset .material-icons {
        vertical-align: middle;
    }
    fieldset [md-fab] .material-icons {
        vertical-align: baseline;
    }
    button {
        height: 36px;
    }
    button[disabled] {
        background-color: transparent;
    }
    `],
    directives: [MATERIAL_DIRECTIVES],
    changeDetection: ChangeDetectionStrategy.OnPush
})

export class TabComponent implements AfterViewInit, AfterViewChecked {

    @ViewChild(MdTabs) tabs: MdTabs;

    private tabIndex$: BehaviorSubject<number>;

    @Input() layerSelected: boolean;

    @Output("zoomIn") zoomInEmitter = new EventEmitter<void>();

    @Output("zoomOut") zoomOutEmitter = new EventEmitter<void>();

    @Output("zoomLayer") zoomLayerEmitter = new EventEmitter<void>();

    @Output("zoomProject") zoomProjectEmitter = new EventEmitter<void>();

    @Output("zoomMap") zoomMapEmitter = new EventEmitter<void>();

    @Output("addData") addDataEmitter = new EventEmitter<void>();

    @Output("removeLayer") removeLayerEmitter = new EventEmitter<void>();

    @Output("renameLayer") renameLayerEmitter = new EventEmitter<void>();

<<<<<<< HEAD
    @Output("symbology") symbologyEmitter = new EventEmitter<void>();
=======
    @Output() lineage = new EventEmitter<boolean>();
>>>>>>> d52850f1

    @Output() showOperator = new EventEmitter<OperatorBase>();

    @Output() projectSettings = new EventEmitter<void>();

    constructor(private changeDetectorRef: ChangeDetectorRef,
                private ngZone: NgZone,
                private storageService: StorageService) {
        this.tabIndex$ = new BehaviorSubject(this.storageService.getTabIndex());
        this.storageService.addTabIndexObservable(this.tabIndex$);
    }

    ngAfterViewInit() {
        // do this one time for ngMaterial
        setTimeout(() => {
            this.changeDetectorRef.markForCheck();
        }, 0);
    }

    ngAfterViewChecked() {
        // publish tab index if changed
        let newTabIndex = this.tabs.selected;
        let oldTabIndex = this.tabIndex$.value;
        if (newTabIndex !== oldTabIndex) {
            this.tabIndex$.next(newTabIndex);
        }
    }

    private addExpressionOperator() {
        this.showOperator.emit(ExpressionOperatorComponent);
    }

    private addRasterValueExtractionOperator() {
        this.showOperator.emit(RasterValueExtractionOperatorComponent);
    }
}
<|MERGE_RESOLUTION|>--- conflicted
+++ resolved
@@ -1,107 +1,105 @@
-import {Component, Input, AfterViewInit, NgZone, Output, EventEmitter, ChangeDetectionStrategy,
-        ChangeDetectorRef, AfterViewChecked, ViewChild} from "angular2/core";
-
-import {BehaviorSubject, Subject} from "rxjs/Rx";
-
-import {StorageService} from "./services/storage.service";
-
-import {OperatorBaseComponent, OperatorBase} from "./components/operators/operator.component";
-import {ExpressionOperatorComponent} from "./components/operators/expression-operator.component";
-import {RasterValueExtractionOperatorComponent}
-        from "./components/operators/raster-value-extraction.component";
-
-import {MATERIAL_DIRECTIVES, MdTabs} from "ng2-material/all";
-@Component({
-    selector: "tab-component",
-    templateUrl: "templates/tab.html",
-    styles: [`
-    .selected {
-      background-color: #f5f5f5 !important;
-    }
-    fieldset {
-        border-style: solid;
-        border-width: 1px;
-        padding: 0px;
-    }
-    fieldset .material-icons {
-        vertical-align: middle;
-    }
-    fieldset [md-fab] .material-icons {
-        vertical-align: baseline;
-    }
-    button {
-        height: 36px;
-    }
-    button[disabled] {
-        background-color: transparent;
-    }
-    `],
-    directives: [MATERIAL_DIRECTIVES],
-    changeDetection: ChangeDetectionStrategy.OnPush
-})
-
-export class TabComponent implements AfterViewInit, AfterViewChecked {
-
-    @ViewChild(MdTabs) tabs: MdTabs;
-
-    private tabIndex$: BehaviorSubject<number>;
-
-    @Input() layerSelected: boolean;
-
-    @Output("zoomIn") zoomInEmitter = new EventEmitter<void>();
-
-    @Output("zoomOut") zoomOutEmitter = new EventEmitter<void>();
-
-    @Output("zoomLayer") zoomLayerEmitter = new EventEmitter<void>();
-
-    @Output("zoomProject") zoomProjectEmitter = new EventEmitter<void>();
-
-    @Output("zoomMap") zoomMapEmitter = new EventEmitter<void>();
-
-    @Output("addData") addDataEmitter = new EventEmitter<void>();
-
-    @Output("removeLayer") removeLayerEmitter = new EventEmitter<void>();
-
-    @Output("renameLayer") renameLayerEmitter = new EventEmitter<void>();
-
-<<<<<<< HEAD
-    @Output("symbology") symbologyEmitter = new EventEmitter<void>();
-=======
-    @Output() lineage = new EventEmitter<boolean>();
->>>>>>> d52850f1
-
-    @Output() showOperator = new EventEmitter<OperatorBase>();
-
-    @Output() projectSettings = new EventEmitter<void>();
-
-    constructor(private changeDetectorRef: ChangeDetectorRef,
-                private ngZone: NgZone,
-                private storageService: StorageService) {
-        this.tabIndex$ = new BehaviorSubject(this.storageService.getTabIndex());
-        this.storageService.addTabIndexObservable(this.tabIndex$);
-    }
-
-    ngAfterViewInit() {
-        // do this one time for ngMaterial
-        setTimeout(() => {
-            this.changeDetectorRef.markForCheck();
-        }, 0);
-    }
-
-    ngAfterViewChecked() {
-        // publish tab index if changed
-        let newTabIndex = this.tabs.selected;
-        let oldTabIndex = this.tabIndex$.value;
-        if (newTabIndex !== oldTabIndex) {
-            this.tabIndex$.next(newTabIndex);
-        }
-    }
-
-    private addExpressionOperator() {
-        this.showOperator.emit(ExpressionOperatorComponent);
-    }
-
-    private addRasterValueExtractionOperator() {
-        this.showOperator.emit(RasterValueExtractionOperatorComponent);
-    }
-}
+import {Component, Input, AfterViewInit, NgZone, Output, EventEmitter, ChangeDetectionStrategy,
+        ChangeDetectorRef, AfterViewChecked, ViewChild} from "angular2/core";
+
+import {BehaviorSubject, Subject} from "rxjs/Rx";
+
+import {StorageService} from "./services/storage.service";
+
+import {OperatorBaseComponent, OperatorBase} from "./components/operators/operator.component";
+import {ExpressionOperatorComponent} from "./components/operators/expression-operator.component";
+import {RasterValueExtractionOperatorComponent}
+        from "./components/operators/raster-value-extraction.component";
+
+import {MATERIAL_DIRECTIVES, MdTabs} from "ng2-material/all";
+@Component({
+    selector: "tab-component",
+    templateUrl: "templates/tab.html",
+    styles: [`
+    .selected {
+      background-color: #f5f5f5 !important;
+    }
+    fieldset {
+        border-style: solid;
+        border-width: 1px;
+        padding: 0px;
+    }
+    fieldset .material-icons {
+        vertical-align: middle;
+    }
+    fieldset [md-fab] .material-icons {
+        vertical-align: baseline;
+    }
+    button {
+        height: 36px;
+    }
+    button[disabled] {
+        background-color: transparent;
+    }
+    `],
+    directives: [MATERIAL_DIRECTIVES],
+    changeDetection: ChangeDetectionStrategy.OnPush
+})
+
+export class TabComponent implements AfterViewInit, AfterViewChecked {
+
+    @ViewChild(MdTabs) tabs: MdTabs;
+
+    private tabIndex$: BehaviorSubject<number>;
+
+    @Input() layerSelected: boolean;
+
+    @Output("zoomIn") zoomInEmitter = new EventEmitter<void>();
+
+    @Output("zoomOut") zoomOutEmitter = new EventEmitter<void>();
+
+    @Output("zoomLayer") zoomLayerEmitter = new EventEmitter<void>();
+
+    @Output("zoomProject") zoomProjectEmitter = new EventEmitter<void>();
+
+    @Output("zoomMap") zoomMapEmitter = new EventEmitter<void>();
+
+    @Output("addData") addDataEmitter = new EventEmitter<void>();
+
+    @Output("removeLayer") removeLayerEmitter = new EventEmitter<void>();
+
+    @Output("renameLayer") renameLayerEmitter = new EventEmitter<void>();
+
+    @Output() lineage = new EventEmitter<boolean>();
+
+    @Output("symbology") symbologyEmitter = new EventEmitter<void>();
+
+    @Output() showOperator = new EventEmitter<OperatorBase>();
+
+    @Output() projectSettings = new EventEmitter<void>();
+
+    constructor(private changeDetectorRef: ChangeDetectorRef,
+                private ngZone: NgZone,
+                private storageService: StorageService) {
+        this.tabIndex$ = new BehaviorSubject(this.storageService.getTabIndex());
+        this.storageService.addTabIndexObservable(this.tabIndex$);
+    }
+
+    ngAfterViewInit() {
+        // do this one time for ngMaterial
+        setTimeout(() => {
+            this.changeDetectorRef.markForCheck();
+        }, 0);
+    }
+
+    ngAfterViewChecked() {
+        // publish tab index if changed
+        let newTabIndex = this.tabs.selected;
+        let oldTabIndex = this.tabIndex$.value;
+        if (newTabIndex !== oldTabIndex) {
+            this.tabIndex$.next(newTabIndex);
+        }
+    }
+
+    private addExpressionOperator() {
+        this.showOperator.emit(ExpressionOperatorComponent);
+    }
+
+    private addRasterValueExtractionOperator() {
+        this.showOperator.emit(RasterValueExtractionOperatorComponent);
+    }
+}