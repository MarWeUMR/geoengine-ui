--- conflicted
+++ resolved
@@ -1,11 +1,6 @@
 import {
-<<<<<<< HEAD
-    BehaviorSubject, Observable, Subject, combineLatest as observableCombineLatest, throwError as observableThrowError, EMPTY,
-    of as observableOf, ReplaySubject
-=======
     BehaviorSubject, Observable, Subject, combineLatest, throwError as observableThrowError, EMPTY,
-    of as observableOf
->>>>>>> e31fc821
+    of as observableOf, ReplaySubject,
 } from 'rxjs';
 
 import {catchError, map, tap, switchMap, mergeMap} from 'rxjs/operators';
@@ -688,29 +683,10 @@
                         this.notificationService.error(`Error loading raster sources: »${error}«`);
                         this.rasterSourceError$.next(true);
                         return [];
-                    }));
+                    }), );
             }));
     }
 
-<<<<<<< HEAD
-}
-
-export interface Nature40CatalogEntry {
-    global_id: string;
-    title: string;
-    description: string;
-    user_url: string;
-    provider: {
-        type: string,
-        id: string,
-        url: string,
-    };
-    dataset: {
-        type: string,
-        id: string,
-        url: string,
-    };
-=======
     private parseSourceProvenance(source: MappingSourceDict) {
         return {
             uri: (source.provenance) ? source.provenance.uri : '',
@@ -780,5 +756,21 @@
         } as SourceRasterLayerDescription;
     }
 
->>>>>>> e31fc821
+}
+
+export interface Nature40CatalogEntry {
+    global_id: string;
+    title: string;
+    description: string;
+    user_url: string;
+    provider: {
+        type: string,
+        id: string,
+        url: string,
+    };
+    dataset: {
+        type: string,
+        id: string,
+        url: string,
+    };
 }