--- conflicted
+++ resolved
@@ -25,11 +25,8 @@
     MdDialogModule,
     MdAutocompleteModule,
     MdDatepickerModule,
-<<<<<<< HEAD
-=======
     MdExpansionModule,
     MdPaginatorModule,
->>>>>>> a0917346
     MdTableModule,
 } from '@angular/material';
 
@@ -58,13 +55,9 @@
     MdTabsModule,
     MdToolbarModule,
     MdTooltipModule,
-<<<<<<< HEAD
-    MdTableModule
-=======
     MdExpansionModule,
     MdPaginatorModule,
     MdTableModule,
->>>>>>> a0917346
 ];
 
 @NgModule({
