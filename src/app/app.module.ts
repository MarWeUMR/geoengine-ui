--- conflicted
+++ resolved
@@ -143,11 +143,8 @@
 import {ColorBreakpointInputComponent} from './colors/color-breakpoint-component/color-breakpoint.component';
 import {TerminologyLookupOperatorComponent} from './operators/dialogs/terminology-lookup/terminology-lookup.component';
 import {VectorSourceDatasetComponent} from './operators/dialogs/data-repository/vector/vector-source-dataset.component';
-<<<<<<< HEAD
+import {TickerInteractionComponent} from './time/ticker-interaction/ticker-interaction.component';
 import {ChronicleDbSourceComponent} from './operators/dialogs/chronicle-db-source/chronicle-db-source.component';
-=======
-import {TickerInteractionComponent} from './time/ticker-interaction/ticker-interaction.component';
->>>>>>> 0ef8342d
 
 export function configInitializer(config: Config) {
     return () => config.load();
@@ -266,8 +263,8 @@
         SymbologyVectorComponent,
         TableComponent,
         TerminologyLookupOperatorComponent,
-<<<<<<< HEAD
         TextualAttributeFilterOperatorComponent,
+        TickerInteractionComponent,
         TimeConfigComponent,
         TimeInputComponent,
         TrimPipe,
@@ -276,10 +273,6 @@
         WorkflowParameterChoiceDialogComponent,
         WorkspaceSettingsComponent,
         ZoomHandlesComponent,
-=======
-        VectorSourceDatasetComponent,
-        TickerInteractionComponent
->>>>>>> 0ef8342d
     ],
     imports: [
         BrowserAnimationsModule,
