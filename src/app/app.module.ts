import {BrowserModule} from '@angular/platform-browser';
import {NgModule} from '@angular/core';
import {FormsModule, FormBuilder, ReactiveFormsModule} from '@angular/forms';
import {HttpModule} from '@angular/http';
import {MaterialModule, MdIconRegistry} from '@angular/material';
import 'hammerjs';

import {AppComponent} from './app.component';
import {InfoAreaComponent} from '../components/info-area.component';
import {RibbonsComponent} from '../ribbons/ribbons.component';
import {LayerListComponent} from '../layers/layer-list.component';
import {InfoBarComponent} from '../components/info-bar.component';
import {RasterRepositoryComponent} from '../components/raster-repository.component';
import {PlotListComponent} from '../plots/plot-list.component';
import {MapComponent} from '../map/map.component';
import {
    OlPointLayerComponent, OlLineLayerComponent, OlRasterLayerComponent,
    OlPolygonLayerComponent
} from '../map/map-layer.component';
import {ProvenanceListComponent, NbspPipe} from '../provenance/provenance.component';
import {SidenavContainerComponent} from './sidenav-container.component';
import {AbcdRepositoryComponent} from '../components/abcd-repository.component';
import {CsvRepositoryComponent} from '../components/csv-repository.component';
import {CssStringToRgbaPipe} from '../pipes/css-string-to-rgba.pipe';
import {RgbaToCssStringPipe} from '../pipes/rgba-to-css-string.pipe';
import {SymbologyPointsComponent, SymbologyVectorComponent} from '../symbology/symbology-points.component';
import {SymbologyRasterComponent} from '../symbology/symbology-raster.component';
import {TimeRibbonComponent} from '../ribbons/time-ribbon.component';
import {StartTabComponent} from '../ribbons/start-tab.component';
import {OperatorsTabComponent} from '../ribbons/operators-tab.component';
import {ProjectTabComponent} from '../ribbons/project-tab.component';
import {DebugTabComponent} from '../ribbons/debug-tab.component';
import {OperatorSelectionGroupComponent, OperatorButtonComponent} from '../ribbons/operator-selection-group.component';
import {CodeEditorComponent} from '../components/code-editor.component';
import {DragulaService} from 'ng2-dragula/components/dragula.provider';
import {DragulaModule} from 'ng2-dragula/ng2-dragula';
import {
    LegendaryPointComponent, LegendaryRasterComponent,
    LegendaryVectorComponent, LegendaryMappingColorizerRasterComponent, LegendaryClusteredPointComponent,
    LegendaryComponent
} from '../symbology/legendary.component';
import {MappingQueryService} from '../queries/mapping-query.service';
import {UserService} from '../users/user.service';
import {VatLogoComponent, IdessaLogoComponent} from './logo.component';
import {MappingDataSourceFilter} from '../pipes/mapping-data-sources.pipe';
import {HighlightPipe} from '../pipes/highlight.pipe';
import {BasketResultGroupByDatasetPipe} from '../baskets/gfbio-basket.pipe';
import {TrimPipe} from '../pipes/trim.pipe';
import {GroupedAbcdBasketResultComponent, PangaeaBasketResultComponent} from '../baskets/gfbio-basket-result.component';
import {SafeStylePipe} from '../pipes/safe-style.pipe';
import {MappingColorizerToGradientPipe} from '../symbology/mapping-colorizer-to-gradient.pipe';
import {IntroductionDialogComponent} from '../components/introduction-dialog.component';
import {LoginDialogComponent} from '../users/login-dialog.component';
import {ProjectService} from '../project/project.service';
import {LayerService} from '../layers/layer.service';
import {LayoutService} from './layout.service';
import {StorageService} from '../storage/storage.service';
import {RandomColorService} from '../services/random-color.service';
import {MapService} from '../map/map.service';
import {NotificationService} from './notification.service';
import {PlotService} from '../plots/plot.service';
import {ColorPickerService} from 'ct-angular2-color-picker/lib/color-picker.service';
import {GfbioBasketsComponent} from '../baskets/gfbio-baskets.component';
import {PointInPolygonFilterOperatorComponent} from './operators/dialogs/point-in-polygon-filter/point-in-polygon-filter.component';
import {DialogHeaderComponent} from './dialogs/dialog-header/dialog-header.component';
import {NumericAttributeFilterOperatorComponent} from './operators/dialogs/numeric-attribute-filter/numeric-attribute-filter.component';
import {HistogramComponent} from '../plots/histogram.component';
import {DialogSectionHeadingComponent} from './dialogs/dialog-section-heading/dialog-section-heading.component';
import {FlexLayoutModule} from '@angular/flex-layout';
import {RenameLayerComponent} from '../layers/dialogs/rename-layer.component';
import { LayerSelectionComponent } from './operators/dialogs/helpers/layer-selection/layer-selection.component';
import {OperatorRepositoryComponent} from '../components/operator-repository.component';
import { OperatorOutputNameComponent } from './operators/dialogs/helpers/operator-output-name/operator-output-name.component';
<<<<<<< HEAD
import { TopToolbarComponent } from './top-toolbar/top-toolbar.component';
import {NextLayerListComponent} from "./layers/next-layer-list/next-layer-list.component";
import {SmallTimeInteractionComponent} from "./small-time-interaction/small-time-interaction.component";
=======
import { MultiLayerSelectionComponent } from './operators/dialogs/helpers/multi-layer-selection/multi-layer-selection.component';
import { ReprojectionSelectionComponent } from './operators/dialogs/helpers/reprojection-selection/reprojection-selection.component';
import { RasterValueExtractionOperatorComponent } from './operators/dialogs/raster-value-extraction/raster-value-extraction.component';
>>>>>>> a492ed6a

@NgModule({
    declarations: [
        AppComponent,
        InfoAreaComponent, RibbonsComponent, LayerListComponent, InfoBarComponent,
        RasterRepositoryComponent, PlotListComponent,
        MapComponent, OlPointLayerComponent, OlLineLayerComponent, OlRasterLayerComponent,
        OlPolygonLayerComponent, ProvenanceListComponent, SidenavContainerComponent,
        AbcdRepositoryComponent, CsvRepositoryComponent, RgbaToCssStringPipe, CssStringToRgbaPipe,
        SymbologyPointsComponent, SymbologyRasterComponent, SymbologyVectorComponent,
        TimeRibbonComponent,
        StartTabComponent, OperatorsTabComponent, ProjectTabComponent, DebugTabComponent,
        OperatorSelectionGroupComponent, OperatorButtonComponent, NbspPipe,  ReprojectionSelectionComponent,
        OperatorOutputNameComponent, CodeEditorComponent,
        LegendaryComponent, LegendaryPointComponent, LegendaryRasterComponent, LegendaryVectorComponent,
        LegendaryMappingColorizerRasterComponent, LegendaryClusteredPointComponent, VatLogoComponent,
        IdessaLogoComponent, MappingDataSourceFilter, HighlightPipe, BasketResultGroupByDatasetPipe, TrimPipe,
        PangaeaBasketResultComponent, GroupedAbcdBasketResultComponent, SafeStylePipe, MappingColorizerToGradientPipe,
        IntroductionDialogComponent, LoginDialogComponent, GfbioBasketsComponent,
        HistogramComponent,
        PointInPolygonFilterOperatorComponent, NumericAttributeFilterOperatorComponent,
        DialogHeaderComponent,
        DialogSectionHeadingComponent,
        RenameLayerComponent,
        LayerSelectionComponent,
        OperatorRepositoryComponent,
        OperatorOutputNameComponent,
<<<<<<< HEAD
        SmallTimeInteractionComponent,
        TopToolbarComponent,
        NextLayerListComponent
=======
        MultiLayerSelectionComponent,
        ReprojectionSelectionComponent,
        RasterValueExtractionOperatorComponent,
>>>>>>> a492ed6a
    ],
    imports: [
        BrowserModule,
        FormsModule,
        HttpModule,
        MaterialModule.forRoot(),
        FlexLayoutModule,
        DragulaModule,
        ReactiveFormsModule,
    ],
    entryComponents: [
        IntroductionDialogComponent, LoginDialogComponent, RenameLayerComponent,
        RasterRepositoryComponent, AbcdRepositoryComponent, CsvRepositoryComponent, GfbioBasketsComponent,
        PointInPolygonFilterOperatorComponent, NumericAttributeFilterOperatorComponent, OperatorRepositoryComponent,
        RasterValueExtractionOperatorComponent,
    ],
    providers: [DragulaService, MdIconRegistry, FormBuilder,
        ProjectService, MappingQueryService, LayerService, PlotService, LayoutService,
        StorageService, RandomColorService, ColorPickerService, MapService, NotificationService, UserService],
    bootstrap: [AppComponent]
})
export class AppModule {
}<|MERGE_RESOLUTION|>--- conflicted
+++ resolved
@@ -71,15 +71,12 @@
 import { LayerSelectionComponent } from './operators/dialogs/helpers/layer-selection/layer-selection.component';
 import {OperatorRepositoryComponent} from '../components/operator-repository.component';
 import { OperatorOutputNameComponent } from './operators/dialogs/helpers/operator-output-name/operator-output-name.component';
-<<<<<<< HEAD
+import { MultiLayerSelectionComponent } from './operators/dialogs/helpers/multi-layer-selection/multi-layer-selection.component';
+import { ReprojectionSelectionComponent } from './operators/dialogs/helpers/reprojection-selection/reprojection-selection.component';
+import { RasterValueExtractionOperatorComponent } from './operators/dialogs/raster-value-extraction/raster-value-extraction.component';
 import { TopToolbarComponent } from './top-toolbar/top-toolbar.component';
 import {NextLayerListComponent} from "./layers/next-layer-list/next-layer-list.component";
 import {SmallTimeInteractionComponent} from "./small-time-interaction/small-time-interaction.component";
-=======
-import { MultiLayerSelectionComponent } from './operators/dialogs/helpers/multi-layer-selection/multi-layer-selection.component';
-import { ReprojectionSelectionComponent } from './operators/dialogs/helpers/reprojection-selection/reprojection-selection.component';
-import { RasterValueExtractionOperatorComponent } from './operators/dialogs/raster-value-extraction/raster-value-extraction.component';
->>>>>>> a492ed6a
 
 @NgModule({
     declarations: [
@@ -107,15 +104,12 @@
         LayerSelectionComponent,
         OperatorRepositoryComponent,
         OperatorOutputNameComponent,
-<<<<<<< HEAD
+        MultiLayerSelectionComponent,
+        ReprojectionSelectionComponent,
+        RasterValueExtractionOperatorComponent,
         SmallTimeInteractionComponent,
         TopToolbarComponent,
         NextLayerListComponent
-=======
-        MultiLayerSelectionComponent,
-        ReprojectionSelectionComponent,
-        RasterValueExtractionOperatorComponent,
->>>>>>> a492ed6a
     ],
     imports: [
         BrowserModule,
