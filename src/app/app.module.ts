import {BrowserModule} from '@angular/platform-browser';
import {NgModule, APP_INITIALIZER} from '@angular/core';
import {FormsModule, FormBuilder, ReactiveFormsModule} from '@angular/forms';
import {HttpModule} from '@angular/http';
import {MaterialModule, MdIconRegistry} from '@angular/material';
import 'hammerjs';

import {AppComponent} from './app.component';
import {RasterRepositoryComponent} from '../components/raster-repository.component';
import {MapComponent} from '../map/map.component';
import {
    OlPointLayerComponent, OlLineLayerComponent, OlRasterLayerComponent,
    OlPolygonLayerComponent
} from '../map/map-layer.component';
import {ProvenanceListComponent, NbspPipe} from './provenance/provenance-list/provenance-list.component';
import {SidenavContainerComponent} from './sidenav/sidenav-container/sidenav-container.component';
import {AbcdRepositoryComponent} from '../components/abcd-repository.component';
import {CssStringToRgbaPipe} from '../pipes/css-string-to-rgba.pipe';
import {RgbaToCssStringPipe} from '../pipes/rgba-to-css-string.pipe';
import {SymbologyPointsComponent, SymbologyVectorComponent} from '../symbology/symbology-points.component';
import {SymbologyRasterComponent} from '../symbology/symbology-raster.component';
import {CodeEditorComponent} from '../components/code-editor.component';
import {DragulaService} from 'ng2-dragula/components/dragula.provider';
import {DragulaModule} from 'ng2-dragula/ng2-dragula';
import {
    LegendaryPointComponent, LegendaryRasterComponent,
    LegendaryVectorComponent, LegendaryMappingColorizerRasterComponent, LegendaryClusteredPointComponent,
    LegendaryComponent
} from '../symbology/legendary.component';
import {MappingQueryService} from '../queries/mapping-query.service';
import {UserService} from './users/user.service';
import {VatLogoComponent, IdessaLogoComponent} from './logo.component';
import {MappingDataSourceFilter} from '../pipes/mapping-data-sources.pipe';
import {HighlightPipe} from '../pipes/highlight.pipe';
import {BasketResultGroupByDatasetPipe} from '../baskets/gfbio-basket.pipe';
import {TrimPipe} from '../pipes/trim.pipe';
import {GroupedAbcdBasketResultComponent, PangaeaBasketResultComponent} from '../baskets/gfbio-basket-result.component';
import {SafeStylePipe} from '../pipes/safe-style.pipe';
import {SafeHtmlPipe} from '../pipes/safe-html.pipe';
import {MappingColorizerToGradientPipe} from '../symbology/mapping-colorizer-to-gradient.pipe';
import {ProjectService} from './project/project.service';
import {LayerService} from '../layers/layer.service';
import {LayoutService} from './layout.service';
import {StorageService} from '../storage/storage.service';
import {RandomColorService} from '../services/random-color.service';
import {MapService} from '../map/map.service';
import {NotificationService} from './notification.service';
import {ColorPickerService} from 'ct-angular2-color-picker/lib/color-picker.service';
import {GfbioBasketsComponent} from '../baskets/gfbio-baskets.component';
import {PointInPolygonFilterOperatorComponent} from './operators/dialogs/point-in-polygon-filter/point-in-polygon-filter.component';
import {DialogHeaderComponent} from './dialogs/dialog-header/dialog-header.component';
import {NumericAttributeFilterOperatorComponent} from './operators/dialogs/numeric-attribute-filter/numeric-attribute-filter.component';
import {HistogramComponent} from './plots/histogram.component';
import {DialogSectionHeadingComponent} from './dialogs/dialog-section-heading/dialog-section-heading.component';
import {FlexLayoutModule} from '@angular/flex-layout';
import {RenameLayerComponent} from './layers/dialogs/rename-layer.component';
import {LayerSelectionComponent} from './operators/dialogs/helpers/layer-selection/layer-selection.component';
import {OperatorRepositoryComponent} from '../components/operator-repository.component';
import {OperatorOutputNameComponent} from './operators/dialogs/helpers/operator-output-name/operator-output-name.component';
import {MultiLayerSelectionComponent} from './operators/dialogs/helpers/multi-layer-selection/multi-layer-selection.component';
import {ReprojectionSelectionComponent} from './operators/dialogs/helpers/reprojection-selection/reprojection-selection.component';
import {RasterValueExtractionOperatorComponent} from './operators/dialogs/raster-value-extraction/raster-value-extraction.component';
import {NextLayerListComponent} from './layers/next-layer-list/next-layer-list.component';
import {SmallTimeInteractionComponent} from './small-time-interaction/small-time-interaction.component';
import {TimeConfigComponent} from './time-config/time-config.component';
import {ExpressionOperatorComponent} from './operators/dialogs/expression-operator/expression-operator.component';
import {HistogramOperatorComponent} from './operators/dialogs/histogram-operator/histogram-operator.component';
import {GbifOperatorComponent} from './operators/dialogs/gbif-operator/gbif-operator.component';
import {Config} from './config.service';
import {SidenavRef} from './sidenav/sidenav-ref.service';
import { SidenavHeaderComponent } from './sidenav/sidenav-header/sidenav-header.component';
import { NavigationComponent } from './sidenav/navigation/navigation.component';
import { SourceOperatorListComponent } from './operators/dialogs/source-operator-list/source-operator-list.component';
import { IfGfbioDirective } from './util/if-gfbio.directive';
import { IfGfbioLoggedInDirective } from './util/if-gfbio-logged-in.directive';
import { IfLoggedInDirective } from './util/if-logged-in.directive';
import { IfGuestDirective } from './util/if-guest.directive';
import { LoginComponent } from './users/login/login.component';
import {DataTableModule} from './datatable/datatable.module';
import { PlotListComponent } from './plots/plot-list/plot-list.component';
import { SplashDialogComponent } from './dialogs/splash-dialog/splash-dialog.component';
import { HelpComponent } from './help.component';
import { PlotDetailViewComponent } from './plots/plot-detail-view/plot-detail-view.component';
import { CsvDialogComponent } from './operators/dialogs/csv/csv-dialog/csv-dialog.component';
import { CsvConfigComponent } from './operators/dialogs/csv/csv-config/csv-config.component';
import { CsvUploadComponent } from './operators/dialogs/csv/file-upload/file-upload.component';
import { FeaturedbSourceListComponent } from './operators/dialogs/featuredb-source-list/featuredb-source-list.component';
import { WorkspaceSettingsComponent } from './project/workspace-settings/workspace-settings.component';
<<<<<<< HEAD
import {MappingColorizerToCellsPipe} from '../symbology/mapping-colorizer-to-cells.pipe';
import { RasterIconComponent } from './raster-icon/raster-icon.component';
=======
import { LineageGraphComponent } from './provenance/lineage-graph/lineage-graph.component';
import { LayerExportComponent } from './layers/dialogs/layer-export/layer-export.component';
import { ChangeProjectionComponent } from './project/change-projection/change-projection.component';
>>>>>>> 5dfed899

export function configInitializer(config: Config) {
    return () => config.load();
}

@NgModule({
    declarations: [
        AppComponent,
        RasterRepositoryComponent,
        MapComponent,
        OlPointLayerComponent,
        OlLineLayerComponent,
        OlRasterLayerComponent,
        OlPolygonLayerComponent,
        ProvenanceListComponent,
        SidenavContainerComponent,
        AbcdRepositoryComponent,
        RgbaToCssStringPipe,
        CssStringToRgbaPipe,
        SymbologyPointsComponent,
        SymbologyRasterComponent,
        SymbologyVectorComponent,
        NbspPipe,
        ReprojectionSelectionComponent,
        OperatorOutputNameComponent,
        CodeEditorComponent,
        LegendaryComponent,
        LegendaryPointComponent,
        LegendaryRasterComponent,
        LegendaryVectorComponent,
        LegendaryMappingColorizerRasterComponent,
        LegendaryClusteredPointComponent,
        VatLogoComponent,
        IdessaLogoComponent,
        MappingDataSourceFilter,
        HighlightPipe,
        BasketResultGroupByDatasetPipe,
        TrimPipe,
        PangaeaBasketResultComponent,
        GroupedAbcdBasketResultComponent,
        SafeStylePipe,
        SafeHtmlPipe,
        MappingColorizerToGradientPipe,
        GfbioBasketsComponent,
        HistogramComponent,
        PointInPolygonFilterOperatorComponent,
        NumericAttributeFilterOperatorComponent,
        DialogHeaderComponent,
        DialogSectionHeadingComponent,
        RenameLayerComponent,
        LayerSelectionComponent,
        OperatorRepositoryComponent,
        OperatorOutputNameComponent,
        MultiLayerSelectionComponent,
        ReprojectionSelectionComponent,
        RasterValueExtractionOperatorComponent,
        SmallTimeInteractionComponent,
        NextLayerListComponent,
        TimeConfigComponent,
        ExpressionOperatorComponent,
        HistogramOperatorComponent,
        GbifOperatorComponent,
        SidenavHeaderComponent,
        NavigationComponent,
        SourceOperatorListComponent,
        IfGfbioDirective,
        IfGfbioLoggedInDirective,
        IfLoggedInDirective,
        IfGuestDirective,
        LoginComponent,
        PlotListComponent,
        SplashDialogComponent,
        HelpComponent,
        PlotDetailViewComponent,
        CsvDialogComponent,
        CsvConfigComponent,
        CsvUploadComponent,
        FeaturedbSourceListComponent,
        WorkspaceSettingsComponent,
<<<<<<< HEAD
        MappingColorizerToCellsPipe,
        RasterIconComponent,
=======
        LineageGraphComponent,
        LayerExportComponent,
        ChangeProjectionComponent,
>>>>>>> 5dfed899
    ],
    imports: [
        BrowserModule,
        FormsModule,
        HttpModule,
        MaterialModule,
        FlexLayoutModule,
        DragulaModule,
        ReactiveFormsModule,
        DataTableModule,
    ],
    entryComponents: [
        RenameLayerComponent,
        RasterRepositoryComponent,
        AbcdRepositoryComponent,
        GfbioBasketsComponent,
        PointInPolygonFilterOperatorComponent,
        NumericAttributeFilterOperatorComponent,
        OperatorRepositoryComponent,
        TimeConfigComponent,
        ExpressionOperatorComponent,
        RasterValueExtractionOperatorComponent,
        HistogramOperatorComponent,
        GbifOperatorComponent,
        SourceOperatorListComponent,
        LoginComponent,
        HelpComponent,
        SplashDialogComponent,
        CsvDialogComponent,
        PlotListComponent,
        PlotDetailViewComponent,
        FeaturedbSourceListComponent,
        WorkspaceSettingsComponent,
        LineageGraphComponent,
        LayerExportComponent,
        ChangeProjectionComponent,
    ],
    providers: [
        DragulaService,
        MdIconRegistry,
        FormBuilder,
        ProjectService,
        MappingQueryService,
        LayerService,
        LayoutService,
        StorageService,
        RandomColorService,
        ColorPickerService,
        MapService,
        NotificationService,
        UserService,
        SidenavRef,
        Config,
        {
            provide: APP_INITIALIZER,
            useFactory: configInitializer,
            deps: [Config],
            multi: true,
        }
    ],
    bootstrap: [AppComponent]
})
export class AppModule {
}<|MERGE_RESOLUTION|>--- conflicted
+++ resolved
@@ -86,14 +86,11 @@
 import { CsvUploadComponent } from './operators/dialogs/csv/file-upload/file-upload.component';
 import { FeaturedbSourceListComponent } from './operators/dialogs/featuredb-source-list/featuredb-source-list.component';
 import { WorkspaceSettingsComponent } from './project/workspace-settings/workspace-settings.component';
-<<<<<<< HEAD
 import {MappingColorizerToCellsPipe} from '../symbology/mapping-colorizer-to-cells.pipe';
 import { RasterIconComponent } from './raster-icon/raster-icon.component';
-=======
 import { LineageGraphComponent } from './provenance/lineage-graph/lineage-graph.component';
 import { LayerExportComponent } from './layers/dialogs/layer-export/layer-export.component';
 import { ChangeProjectionComponent } from './project/change-projection/change-projection.component';
->>>>>>> 5dfed899
 
 export function configInitializer(config: Config) {
     return () => config.load();
@@ -173,14 +170,11 @@
         CsvUploadComponent,
         FeaturedbSourceListComponent,
         WorkspaceSettingsComponent,
-<<<<<<< HEAD
         MappingColorizerToCellsPipe,
         RasterIconComponent,
-=======
         LineageGraphComponent,
         LayerExportComponent,
         ChangeProjectionComponent,
->>>>>>> 5dfed899
     ],
     imports: [
         BrowserModule,
