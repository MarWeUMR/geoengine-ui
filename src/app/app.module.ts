--- conflicted
+++ resolved
@@ -163,12 +163,9 @@
 import {Nature40CatalogComponent} from './operators/dialogs/nature40-catalog/nature40-catalog.component';
 import {IfNature40LoggedInDirective} from './util/directives/if-nature40-logged-in.directive';
 import {IfNature40AndGuestDirective} from './util/directives/if-nature40-and-guest.directive';
-<<<<<<< HEAD
-import {ColormapNameToColorizerDataPipe} from './colors/colormap-colorizer/colormap-name-to-colorizer-data.pipe';
-=======
 import {RasterMaskComponent} from './operators/dialogs/raster-mask/raster-mask.component';
 import { DialogHelpComponent } from './dialogs/dialog-help/dialog-help.component';
->>>>>>> 7a910e19
+import {ColormapNameToColorizerDataPipe} from './colors/colormap-colorizer/colormap-name-to-colorizer-data.pipe';
 
 export function configInitializer(config: Config) {
     return () => config.load();
@@ -326,14 +323,7 @@
         LayerStatisticsNumericDetailsComponent,
         LayerStatisticsTextualDetailsComponent,
         RgbCompositeComponent,
-<<<<<<< HEAD
-        ColormapColorizerComponent,
-        ColormapNameToColorizerDataPipe
-=======
-        RasterMaskComponent,
-        DialogHelpComponent,
         ColormapColorizerComponent
->>>>>>> 7a910e19
     ],
     imports: [
         BrowserAnimationsModule,
@@ -382,7 +372,6 @@
         PlotDetailViewComponent,
         PlotListComponent,
         PointInPolygonFilterOperatorComponent,
-        RasterMaskComponent,
         RasterPolygonClipOperatorComponent,
         RasterValueExtractionOperatorComponent,
         RenameLayerComponent,
