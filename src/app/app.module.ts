///<reference path="../symbology/legendary.component.ts"/>
import {BrowserModule} from '@angular/platform-browser';
import {NgModule, ComponentFactoryResolver} from '@angular/core';
import {FormsModule, FormBuilder, ReactiveFormsModule} from '@angular/forms';
import {HttpModule} from '@angular/http';
import {MaterialModule, MdIconRegistry} from '@angular/material';
import 'hammerjs';

import {AppComponent} from './app.component';
import {InfoAreaComponent} from "../components/info-area.component";
import {RibbonsComponent} from "../ribbons/ribbons.component";
import {LayerListComponent} from "../layers/layer-list.component";
import {InfoBarComponent} from "../components/info-bar.component";
// import {DataTableComponent} from "../components/data-table.component";
import {RasterRepositoryComponent} from "../components/raster-repository.component";
import {PlotListComponent} from "../plots/plot-list.component";
import {MapComponent} from "../map/map.component";
import {
    OlPointLayerComponent, OlLineLayerComponent, OlRasterLayerComponent,
    OlPolygonLayerComponent
} from "../map/map-layer.component";
import {ProvenanceListComponent, NbspPipe} from "../provenance/provenance.component";
import {SidenavContainerComponent} from "./sidenav-container.component";
import {AbcdRepositoryComponent} from "../components/abcd-repository.component";
import {CsvRepositoryComponent} from "../components/csv-repository.component";
import {CssStringToRgbaPipe} from "../pipes/css-string-to-rgba.pipe";
import {RgbaToCssStringPipe} from "../pipes/rgba-to-css-string.pipe";
import {SymbologyPointsComponent, SymbologyVectorComponent} from "../symbology/symbology-points.component";
import {SymbologyRasterComponent} from "../symbology/symbology-raster.component";
import {TimeRibbonComponent} from "../ribbons/time-ribbon.component";
import {StartTabComponent} from "../ribbons/start-tab.component";
import {OperatorsTabComponent} from "../ribbons/operators-tab.component";
import {ProjectTabComponent} from "../ribbons/project-tab.component";
import {DebugTabComponent} from "../ribbons/debug-tab.component";
import {OperatorSelectionGroupComponent, OperatorButtonComponent} from "../ribbons/operator-selection-group.component";
import {
    LayerMultiSelectComponent,
    ReprojectionSelectionComponent, LayerSingleSelectionComponent
} from "./operators/dialogs/operator.component";
import {CodeEditorComponent} from "../components/code-editor.component";
import {DragulaService} from "ng2-dragula/components/dragula.provider";
import {DragulaModule} from "ng2-dragula/ng2-dragula";
import {
    LegendaryPointComponent, LegendaryRasterComponent,
    LegendaryVectorComponent, LegendaryMappingColorizerRasterComponent, LegendaryClusteredPointComponent,
    LegendaryComponent
} from "../symbology/legendary.component";
import {MappingQueryService} from "../queries/mapping-query.service";
import {UserService} from "../users/user.service";
import {VatLogoComponent, IdessaLogoComponent} from "./logo.component";
import {MappingDataSourceFilter} from "../pipes/mapping-data-sources.pipe";
import {HighlightPipe} from "../pipes/highlight.pipe";
import {BasketResultGroupByDatasetPipe} from "../baskets/gfbio-basket.pipe";
import {TrimPipe} from "../pipes/trim.pipe";
import {GroupedAbcdBasketResultComponent, PangaeaBasketResultComponent} from "../baskets/gfbio-basket-result.component";
import {SafeStylePipe} from "../pipes/safe-style.pipe";
import {MappingColorizerToGradientPipe} from "../symbology/mapping-colorizer-to-gradient.pipe";
import {IntroductionDialogComponent} from "../components/introduction-dialog.component";
import {LoginDialogComponent} from "../users/login-dialog.component";
import {ProjectService} from "../project/project.service";
import {LayerService} from "../layers/layer.service";
import {LayoutService} from "./layout.service";
import {StorageService} from "../storage/storage.service";
import {RandomColorService} from "../services/random-color.service";
import {MapService} from "../map/map.service";
import {NotificationService} from "./notification.service";
import {PlotService} from "../plots/plot.service";
import {ColorPickerService} from "ct-angular2-color-picker/lib/color-picker.service";
import {GfbioBasketsComponent} from "../baskets/gfbio-baskets.component";
import {PointInPolygonFilterOperatorComponent} from "./operators/dialogs/point-in-polygon-filter/point-in-polygon-filter.component";
import {DialogHeaderComponent} from "./dialogs/dialog-header/dialog-header.component";
import {NumericAttributeFilterOperatorComponent} from "./operators/dialogs/numeric-attribute-filter/numeric-attribute-filter.component";
import {HistogramComponent} from '../plots/histogram.component';
import {DialogSectionHeadingComponent} from './dialogs/dialog-section-heading/dialog-section-heading.component';
import {FlexLayoutModule} from '@angular/flex-layout';
import {RenameLayerComponent} from '../layers/dialogs/rename-layer.component';
import { LayerSelectionComponent } from './operators/dialogs/helpers/layer-selection/layer-selection.component';
import {OperatorRepositoryComponent} from '../components/operator-repository.component';
<<<<<<< HEAD
import { SmallTimeInteractionComponent } from './small-time-interaction/small-time-interaction.component';
import { TopToolbarComponent } from './top-toolbar/top-toolbar.component';
=======
import { OperatorOutputNameComponent } from './operators/dialogs/helpers/operator-output-name/operator-output-name.component';
>>>>>>> eeb4a454

@NgModule({
    declarations: [
        AppComponent,
        InfoAreaComponent, RibbonsComponent, LayerListComponent, InfoBarComponent,
        /*DataTableComponent,*/ RasterRepositoryComponent, PlotListComponent,
        MapComponent, OlPointLayerComponent, OlLineLayerComponent, OlRasterLayerComponent,
        OlPolygonLayerComponent, ProvenanceListComponent, SidenavContainerComponent,
        AbcdRepositoryComponent, CsvRepositoryComponent, RgbaToCssStringPipe, CssStringToRgbaPipe, SymbologyPointsComponent, SymbologyRasterComponent, SymbologyVectorComponent,
        TimeRibbonComponent,
        StartTabComponent, OperatorsTabComponent, ProjectTabComponent, DebugTabComponent,
        OperatorSelectionGroupComponent, OperatorButtonComponent, NbspPipe, LayerMultiSelectComponent, ReprojectionSelectionComponent, OperatorOutputNameComponent, CodeEditorComponent,
        LayerSingleSelectionComponent, LegendaryComponent, LegendaryPointComponent, LegendaryRasterComponent, LegendaryVectorComponent,
        LegendaryMappingColorizerRasterComponent, LegendaryClusteredPointComponent, VatLogoComponent,
        IdessaLogoComponent, MappingDataSourceFilter, HighlightPipe, BasketResultGroupByDatasetPipe, TrimPipe, PangaeaBasketResultComponent, GroupedAbcdBasketResultComponent, SafeStylePipe, MappingColorizerToGradientPipe,
        IntroductionDialogComponent, LoginDialogComponent, GfbioBasketsComponent,
        HistogramComponent,
        PointInPolygonFilterOperatorComponent, NumericAttributeFilterOperatorComponent,
        DialogHeaderComponent,
        DialogSectionHeadingComponent,
        RenameLayerComponent,
        LayerSelectionComponent,
        OperatorRepositoryComponent,
<<<<<<< HEAD
        SmallTimeInteractionComponent,
        TopToolbarComponent,
        NextLayerListComponent
=======
        OperatorOutputNameComponent,
>>>>>>> eeb4a454
    ],
    imports: [
        BrowserModule,
        FormsModule,
        HttpModule,
        MaterialModule.forRoot(),
        FlexLayoutModule,
        DragulaModule,
        ReactiveFormsModule,
    ],
    entryComponents: [
        IntroductionDialogComponent, LoginDialogComponent, RenameLayerComponent,
        RasterRepositoryComponent, AbcdRepositoryComponent, CsvRepositoryComponent, GfbioBasketsComponent,
        PointInPolygonFilterOperatorComponent, NumericAttributeFilterOperatorComponent, OperatorRepositoryComponent,
    ],
    providers: [DragulaService, MdIconRegistry, FormBuilder,
        ProjectService, MappingQueryService, LayerService, PlotService, LayoutService,
        StorageService, RandomColorService, ColorPickerService, MapService, NotificationService, UserService],
    bootstrap: [AppComponent]
})
export class AppModule {
}<|MERGE_RESOLUTION|>--- conflicted
+++ resolved
@@ -76,12 +76,10 @@
 import {RenameLayerComponent} from '../layers/dialogs/rename-layer.component';
 import { LayerSelectionComponent } from './operators/dialogs/helpers/layer-selection/layer-selection.component';
 import {OperatorRepositoryComponent} from '../components/operator-repository.component';
-<<<<<<< HEAD
-import { SmallTimeInteractionComponent } from './small-time-interaction/small-time-interaction.component';
+import { OperatorOutputNameComponent } from './operators/dialogs/helpers/operator-output-name/operator-output-name.component';
 import { TopToolbarComponent } from './top-toolbar/top-toolbar.component';
-=======
-import { OperatorOutputNameComponent } from './operators/dialogs/helpers/operator-output-name/operator-output-name.component';
->>>>>>> eeb4a454
+import {NextLayerListComponent} from "./layers/next-layer-list/next-layer-list.component";
+import {SmallTimeInteractionComponent} from "./small-time-interaction/small-time-interaction.component";
 
 @NgModule({
     declarations: [
@@ -105,13 +103,10 @@
         RenameLayerComponent,
         LayerSelectionComponent,
         OperatorRepositoryComponent,
-<<<<<<< HEAD
+        OperatorOutputNameComponent,
         SmallTimeInteractionComponent,
         TopToolbarComponent,
         NextLayerListComponent
-=======
-        OperatorOutputNameComponent,
->>>>>>> eeb4a454
     ],
     imports: [
         BrowserModule,
