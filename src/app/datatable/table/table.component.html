<div class="scrollContent" [style.height.px]="height" #scrollContainer (scroll)="updateScroll()">

    <!-- Loading Spinner -->
    <div class="spinnerContainer" *ngIf="(state$ | async) === LoadingState.LOADING" [style.left.px]="scrollContainer.scrollLeft"
         [style.top.px]="scrollContainer.scrollTop">
        <div class="spinner">
            <md-spinner color="primary"></md-spinner>
        </div>
    </div>


    <ng-template [ngIf]="layerService.getIsAnyLayerSelectedStream() | async">
        <!-- Data-Table -->
<<<<<<< HEAD
        <table #scrollContainerContent>
            <thead> <!--#tableHead-->
            <tr>
                <th [style.left.px]="scrollContainer.scrollLeft" [style.top.px]="scrollContainer.scrollTop" [style.position]="'relative'"
                    class="tableFixed tableFixedHorizontal tableFixedVertical">
                    <div class="tableCell">
                        <md-checkbox *ngIf="data != null" [checked]="allSelected" [indeterminate]="!allEqual"
                                     (change)="toggleAll()"></md-checkbox>
                    </div>
                </th>
                <th *ngFor="let t of dataHead; let i=index" [style.top.px]="scrollContainer.scrollTop" [style.position]="'relative'"
                    class="tableFixed tableFixedHorizontal">
                    <div class="tableCell" [style.width.px]="avgWidths[i]">
                        {{dataHeadUnits[i]}}
                    </div>
                </th>
            </tr>
            </thead>

            <tbody> <!--#tableBody-->
            <!-- Top Offset for virtual scrolling-->
            <tr #offsetterTop [style.height.px]="(offsetTop$ | async)" class="offsetterTop">
                <td [style.width]="'100%'"></td>
            </tr>

            <!-- Content -->
            <tr *ngFor="let tr of displayItemCounter" [class]="'tr'+tr" [class.rowSelected]="selected[tr+firstDisplay]">
                <td [style.left.px]="scrollContainer.scrollLeft" [style.position]="'relative'" class="tableFixed tableFixedVertical">
                    <div class="tableCell">
                        <md-checkbox *ngIf="data != null" [checked]="selected[tr+firstDisplay]"
                                     (change)="toggle(tr+firstDisplay)"></md-checkbox>
                    </div>
                </td>
                <td *ngFor="let t of dataHead; let i=index">
                    <!--<div class="tableCell" [style.width]="avgWidths[i]+'px'" *ngIf="!textTooWideForColumn(data[tr+firstDisplay]['properties'][t],i)">
                      <wave-datatable-mediaview [url]="data[tr+firstDisplay]['properties'][t]"> {{data[tr+firstDisplay]['properties'][t]}} </wave-datatable-mediaview>
                    </div>
                    <div class="tableCell" [style.width]="avgWidths[i]+'px'" *ngIf="textTooWideForColumn(data[tr+firstDisplay]['properties'][t],i)">
                      <wave-datatable-mediaview [url]="data[tr+firstDisplay]['properties'][t]" [md-tooltip]="data[tr+firstDisplay]['properties'][t]" [tooltip-position]="'below'"> {{data[tr+firstDisplay]['properties'][t]}} </wave-datatable-mediaview>
                    </div>
                    -->
                    <div class="tableCell" *ngIf="(tr+firstDisplay) < data.length" [style.width.px]="avgWidths[i]">
                        <wave-datatable-mediaview *ngIf="colTypes[i] == 'media'" [url]="data[tr+firstDisplay]['properties'][t]"
                                    [type]="colTypes[i]"> </wave-datatable-mediaview>
                        <span *ngIf="colTypes[i] != 'media'" [title]="data[tr+firstDisplay]['properties'][t]"> {{data[tr+firstDisplay]['properties'][t]}} </span>
                    </div>
                </td>
            </tr>

            <!-- Bottom Offset for virtual scrolling-->
            <tr #offsetterBottom [style.height.px]="(offsetBottom$ | async)" class="offsetterBottom">
                <td [style.width]="'100%'"></td>
            </tr>
            </tbody>
        </table>
=======
        <md-table [dataSource]="tableData">

            <ng-container mdColumnDef="selection">
                <md-header-cell *mdHeaderCellDef [style.left.px]="scrollContainer.scrollLeft" class="tableFixed tableFixedVertical">
                    <md-checkbox *ngIf="data != null" [checked]="allSelected" [indeterminate]="!allEqual"
                                 (change)="toggleAll()"></md-checkbox>
                </md-header-cell>

                <md-cell *mdCellDef="let element; let i=index; let isFirst=first; let isLast=last" [style.left.px]="scrollContainer.scrollLeft"
                         class="tableFixed tableFixedVertical">
                    <md-checkbox *ngIf="data != null && !isFirst && !isLast" [checked]="selected[i-1+firstDisplay]"
                                 (change)="toggle(i-1+firstDisplay)"></md-checkbox>
                </md-cell>
            </ng-container>

            <ng-container *ngFor="let t of dataHead; let j=index;" [mdColumnDef]="t">
                <md-header-cell *mdHeaderCellDef [style.min-width.px]="avgWidths[j]" [style.max-width.px]="avgWidths[j]">
                    {{dataHeadUnits[j]}}
                </md-header-cell>

                <md-cell *mdCellDef="let element; let isFirst=first; let isLast=last" [style.min-width.px]="avgWidths[j]" [style.max-width.px]="avgWidths[j]">
                    <template [ngIf]="!isFirst && !isLast">
                        <wave-datatable-mediaview *ngIf="colTypes[j] == 'media'" [url]="element.properties[t]" [type]="colTypes[j]"></wave-datatable-mediaview>
                        <span *ngIf="colTypes[j] != 'media'" [title]="element.properties[t]"> {{element.properties[t]}} </span>
                    </template>
                </md-cell>
            </ng-container>


            <md-header-row *mdHeaderRowDef="tableDataHead" [style.top.px]="scrollContainer.scrollTop"
                           class="tableFixed tableFixedHorizontal"></md-header-row>

            <!--<div #offsetterTop [style.height.px]="(offsetTop$ | async)" class="offsetterTop"> </div>-->
            <md-row *mdRowDef="let row; columns: tableDataHead; let i = index; let isFirst=first; let isLast=last;"
                    [class.offsetterTop]="isFirst" [style.height.px]="isFirst ? (offsetTop$ | async) : ''"
                    [class.offsetterBottom]="isLast" [style.height.px]="isLast ? (offsetBottom$ | async) : ''"
                    [class.rowSelected]="selected[i-1+firstDisplay]"></md-row>
            <!--<div #offsetterBottom [style.height.px]="(offsetBottom$ | async)" class="offsetterBottom"> </div >-->

        </md-table>
>>>>>>> e462f279
    </ng-template>

    <div *ngIf="!(layerService.getIsAnyLayerSelectedStream() | async)" class="no-layer">
        <span>no layer selected</span>
    </div>

</div><|MERGE_RESOLUTION|>--- conflicted
+++ resolved
@@ -11,63 +11,6 @@
 
     <ng-template [ngIf]="layerService.getIsAnyLayerSelectedStream() | async">
         <!-- Data-Table -->
-<<<<<<< HEAD
-        <table #scrollContainerContent>
-            <thead> <!--#tableHead-->
-            <tr>
-                <th [style.left.px]="scrollContainer.scrollLeft" [style.top.px]="scrollContainer.scrollTop" [style.position]="'relative'"
-                    class="tableFixed tableFixedHorizontal tableFixedVertical">
-                    <div class="tableCell">
-                        <md-checkbox *ngIf="data != null" [checked]="allSelected" [indeterminate]="!allEqual"
-                                     (change)="toggleAll()"></md-checkbox>
-                    </div>
-                </th>
-                <th *ngFor="let t of dataHead; let i=index" [style.top.px]="scrollContainer.scrollTop" [style.position]="'relative'"
-                    class="tableFixed tableFixedHorizontal">
-                    <div class="tableCell" [style.width.px]="avgWidths[i]">
-                        {{dataHeadUnits[i]}}
-                    </div>
-                </th>
-            </tr>
-            </thead>
-
-            <tbody> <!--#tableBody-->
-            <!-- Top Offset for virtual scrolling-->
-            <tr #offsetterTop [style.height.px]="(offsetTop$ | async)" class="offsetterTop">
-                <td [style.width]="'100%'"></td>
-            </tr>
-
-            <!-- Content -->
-            <tr *ngFor="let tr of displayItemCounter" [class]="'tr'+tr" [class.rowSelected]="selected[tr+firstDisplay]">
-                <td [style.left.px]="scrollContainer.scrollLeft" [style.position]="'relative'" class="tableFixed tableFixedVertical">
-                    <div class="tableCell">
-                        <md-checkbox *ngIf="data != null" [checked]="selected[tr+firstDisplay]"
-                                     (change)="toggle(tr+firstDisplay)"></md-checkbox>
-                    </div>
-                </td>
-                <td *ngFor="let t of dataHead; let i=index">
-                    <!--<div class="tableCell" [style.width]="avgWidths[i]+'px'" *ngIf="!textTooWideForColumn(data[tr+firstDisplay]['properties'][t],i)">
-                      <wave-datatable-mediaview [url]="data[tr+firstDisplay]['properties'][t]"> {{data[tr+firstDisplay]['properties'][t]}} </wave-datatable-mediaview>
-                    </div>
-                    <div class="tableCell" [style.width]="avgWidths[i]+'px'" *ngIf="textTooWideForColumn(data[tr+firstDisplay]['properties'][t],i)">
-                      <wave-datatable-mediaview [url]="data[tr+firstDisplay]['properties'][t]" [md-tooltip]="data[tr+firstDisplay]['properties'][t]" [tooltip-position]="'below'"> {{data[tr+firstDisplay]['properties'][t]}} </wave-datatable-mediaview>
-                    </div>
-                    -->
-                    <div class="tableCell" *ngIf="(tr+firstDisplay) < data.length" [style.width.px]="avgWidths[i]">
-                        <wave-datatable-mediaview *ngIf="colTypes[i] == 'media'" [url]="data[tr+firstDisplay]['properties'][t]"
-                                    [type]="colTypes[i]"> </wave-datatable-mediaview>
-                        <span *ngIf="colTypes[i] != 'media'" [title]="data[tr+firstDisplay]['properties'][t]"> {{data[tr+firstDisplay]['properties'][t]}} </span>
-                    </div>
-                </td>
-            </tr>
-
-            <!-- Bottom Offset for virtual scrolling-->
-            <tr #offsetterBottom [style.height.px]="(offsetBottom$ | async)" class="offsetterBottom">
-                <td [style.width]="'100%'"></td>
-            </tr>
-            </tbody>
-        </table>
-=======
         <md-table [dataSource]="tableData">
 
             <ng-container mdColumnDef="selection">
@@ -108,7 +51,6 @@
             <!--<div #offsetterBottom [style.height.px]="(offsetBottom$ | async)" class="offsetterBottom"> </div >-->
 
         </md-table>
->>>>>>> e462f279
     </ng-template>
 
     <div *ngIf="!(layerService.getIsAnyLayerSelectedStream() | async)" class="no-layer">
