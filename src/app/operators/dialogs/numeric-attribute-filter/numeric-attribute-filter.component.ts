import {BehaviorSubject, Observable, Subscription, combineLatest as observableCombineLatest} from 'rxjs';
import {first, map} from 'rxjs/operators';

import {AfterViewInit, ChangeDetectionStrategy, Component, ElementRef, OnDestroy} from '@angular/core';

import {HistogramData} from '../../../plots/histogram/histogram.component';

import {RandomColorService} from '../../../util/services/random-color.service';
import {MappingQueryService} from '../../../queries/mapping-query.service';

import {VectorLayer} from '../../../layers/layer.model';
import {ResultTypes} from '../../result-type.model';
import {DataType, DataTypes} from '../../datatype.model';
import {
    AbstractVectorSymbology,
    ComplexPointSymbology,
} from '../../../layers/symbology/symbology.model';
import {FormBuilder, FormGroup, Validators} from '@angular/forms';
import {Operator} from '../../operator.model';
import {NumericAttributeFilterType} from '../../types/numeric-attribute-filter-type.model';
import {HistogramType} from '../../types/histogram-type.model';
import {Unit} from '../../unit.model';
import {ProjectService} from '../../../project/project.service';
import {LayoutService} from '../../../layout.service';
import {WaveValidators} from '../../../util/form.validators';
import {MapService} from '../../../map/map.service';

/**
 * This component allows creating the numeric attribute filter operator.
 */
@Component({
    selector: 'wave-numeric-attribute-filter',
    templateUrl: './numeric-attribute-filter.component.html',
    styleUrls: ['./numeric-attribute-filter.component.scss'],
    changeDetection: ChangeDetectionStrategy.OnPush,
})
export class NumericAttributeFilterOperatorComponent implements AfterViewInit, OnDestroy {
    ResultTypes = ResultTypes;

    form: FormGroup;
    attributes$: Observable<Array<string>>;
    data$: BehaviorSubject<HistogramData> = new BehaviorSubject(undefined);
    dataLoading$ = new BehaviorSubject(false);
    attributeUnit$ = new BehaviorSubject('');
    histogramWidth: number;
    histogramHeight: number;
    private subscriptions: Array<Subscription> = [];

    constructor(private randomColorService: RandomColorService,
                private mappingQueryService: MappingQueryService,
                private projectService: ProjectService,
                private mapService: MapService,
                private formBuilder: FormBuilder,
                private elementRef: ElementRef) {
        this.form = formBuilder.group({
            name: ['Filtered Values', [Validators.required, WaveValidators.notOnlyWhitespace]],
            pointLayer: [undefined, Validators.required],
            attribute: [undefined, Validators.required],
            bounds: formBuilder.group({
                min: [undefined],
                max: [undefined],
            }, {
<<<<<<< HEAD
                validator: WaveValidators.minAndMax('min', 'max')
=======
                validator: WaveValidators.minAndMax('min', 'max'),
>>>>>>> 1ea061a7
            }),
            noData: [false, Validators.required]
        });

        this.subscriptions.push(this.form.controls['attribute'].valueChanges.subscribe((attribute: string) => {
            if (!attribute) {
                this.data$.next(undefined);
                return;
            }

            const vectorLayer: VectorLayer<AbstractVectorSymbology> = this.form.controls['pointLayer'].value;

            const operator = new Operator({
                operatorType: new HistogramType({
                    attribute: attribute,
                    range: 'data',
                }),
                resultType: ResultTypes.PLOT,
                projection: vectorLayer.operator.projection,
                attributes: [],
                dataTypes: new Map<string, DataType>(),
                units: new Map<string, Unit>(),
                pointSources: [vectorLayer.operator],
            });

            this.dataLoading$.next(true);
            observableCombineLatest(this.projectService.getTimeStream().pipe(
                first()),
                this.projectService.getProjectionStream().pipe(
                    first()
                )
            )
                .subscribe(([projectTime, projection]) => {
                    this.mappingQueryService.getPlotData({
                        operator: operator,
                        time: projectTime,
                        extent: this.mapService.getViewportSize().extent,
                        projection: projection,
                    }).subscribe(data => {
                        this.data$.next(data as HistogramData);
                        this.dataLoading$.next(false);
                    });
                });
        }));

        this.attributes$ = this.form.controls['pointLayer'].valueChanges.pipe(map(layer => {
            // side effect!!!
            this.form.controls['attribute'].setValue(undefined);

            if (layer) {
                this.form.controls['attribute'].enable({onlySelf: true});
                return layer.operator.attributes.filter((attribute: string) => {
                    return DataTypes.ALL_NUMERICS.indexOf(layer.operator.dataTypes.get(attribute)) >= 0;
                }).toArray();
            } else {
                this.form.controls['attribute'].disable({onlySelf: true});
                return [];
            }
        }));

        this.subscriptions.push(
            this.form.controls['attribute']
                .valueChanges.pipe(
                map((attribute: string) => {
                    if (!attribute) {
                        return '';
                    }

                    const operator = this.form.controls['pointLayer'].value.operator as Operator;
                    const unit = operator.getUnit(attribute);

                    if (!unit || unit.unit === Unit.defaultUnit.unit || unit.measurement === Unit.defaultUnit.measurement) {
                        return '';
                    } else {
                        return unit.unit;
                    }
                }))
                .subscribe(unit => this.attributeUnit$.next(unit))
        );
    }

    ngAfterViewInit() {
        // calculate size for histogram
        const formStyle = getComputedStyle(this.elementRef.nativeElement.querySelector('form'));
        const formWidth = parseInt(formStyle.width, 10) - 2 * LayoutService.remInPx() - LayoutService.scrollbarWidthPx();
        const formHeight = parseInt(formStyle.height, 10) - 2 * LayoutService.remInPx();

        this.histogramWidth = formWidth;
        this.histogramHeight = Math.max(formHeight / 3, formWidth / 3);

        // initially get attributes
        setTimeout(() => this.form.controls['pointLayer'].enable({emitEvent: true}));
    }

    ngOnDestroy() {
        this.subscriptions.forEach(subscription => subscription.unsubscribe());
    }

    add(_event: any) {
        const vectorLayer: VectorLayer<AbstractVectorSymbology> = this.form.controls['pointLayer'].value;
        const vectorOperator: Operator = vectorLayer.operator;

        const units = vectorOperator.units;
        const dataTypes = vectorOperator.dataTypes;
        const attributes = vectorOperator.attributes;

        const noData: boolean = this.form.controls['noData'].value;
        const attributeName: string = this.form.controls['attribute'].value;
        const boundsMin: number = this.form.controls['bounds'].value.min;
        const boundsMax: number = this.form.controls['bounds'].value.max;

        const name: string = this.form.controls['name'].value;

        const dict = {
            operatorType: new NumericAttributeFilterType({
                attributeName: attributeName,
                includeNoData: noData,
                rangeMin: boundsMin === null ? undefined : boundsMin,
                rangeMax: boundsMax === null ? undefined : boundsMax,
            }),
            resultType: ResultTypes.POINTS,
            projection: vectorOperator.projection,
            attributes: attributes,
            dataTypes: dataTypes,
            units: units,
            pointSources: [],
            lineSources: [],
            polygonSources: [],
        };

        switch (vectorOperator.resultType) {
            case ResultTypes.POINTS:
                dict.pointSources.push(vectorOperator);
                break;
            case ResultTypes.LINES:
                dict.lineSources.push(vectorOperator);
                break;
            case ResultTypes.POLYGONS:
                dict.polygonSources.push(vectorOperator);
                break;
            default:
                throw Error('Incompatible Input Type');
        }

        const operator = new Operator(dict);

        const clustered = vectorLayer.clustered;
        const layer = new VectorLayer({
            name: name,
            operator: operator,
            symbology: clustered ?
                ComplexPointSymbology.createClusterSymbology({
                    fillRGBA: this.randomColorService.getRandomColorRgba(),
                }) :
                new ComplexPointSymbology({
                    fillRGBA: this.randomColorService.getRandomColorRgba(),
                }),
            // data: this.mappingQueryService.getWFSDataStreamAsGeoJsonFeatureCollection({
            //     operator, clustered,
            // }),
            // provenance: this.mappingQueryService.getProvenanceStream(operator),
            clustered: clustered,
        });

        // this.layerService.addLayer(layer);
        this.projectService.addLayer(layer);

    }

}<|MERGE_RESOLUTION|>--- conflicted
+++ resolved
@@ -60,11 +60,7 @@
                 min: [undefined],
                 max: [undefined],
             }, {
-<<<<<<< HEAD
-                validator: WaveValidators.minAndMax('min', 'max')
-=======
                 validator: WaveValidators.minAndMax('min', 'max'),
->>>>>>> 1ea061a7
             }),
             noData: [false, Validators.required]
         });
