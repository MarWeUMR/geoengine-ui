--- conflicted
+++ resolved
@@ -34,13 +34,10 @@
 import {HeatmapType} from '../../types/heatmap-type.model';
 import {TerminologyLookupOperatorComponent} from '../terminology-lookup/terminology-lookup.component';
 import {TerminologyLookupType} from '../../types/terminology-lookup-type';
-<<<<<<< HEAD
 import {TimePlotType} from "../../types/timeplot-type.model";
 import {TimePlotComponent} from "../time-plot-operator/time-plot-operator.component";
-=======
 import {StatisticsType, StatisticsTypeDict} from '../../types/statistics-type.model';
 import {StatisticsPlotComponent} from '../statistics-plot/statistics-plot.component';
->>>>>>> ee85fd18
 
 interface OperatorListType {
     component: Type<any>;
@@ -91,15 +88,14 @@
         description: 'Box plot your data'
     },
     {
-<<<<<<< HEAD
+        component: StatisticsPlotComponent,
+        type: StatisticsType,
+        description: 'Get statistics for any layer'
+    },
+    {
         component: TimePlotComponent,
         type: TimePlotType,
         description: 'Plot time data'
-=======
-        component: StatisticsPlotComponent,
-        type: StatisticsType,
-        description: 'Get statistics for any layer'
->>>>>>> ee85fd18
     }
 ];
 
