<<<<<<< HEAD
<md-card>
    <mat-accordion>
        <mat-expansion-panel (opened)="panelOpenState = true"
                             (closed)="panelOpenState = false">
            <mat-expansion-panel-header>
                <mat-panel-title>
                    <md-card-header>
                        <md-card-title>
                            <span class="dataset-name" bind-innerHtml="dataset.name | waveHighlightPipe:searchTerm | waveSafeHtml"></span>
                        </md-card-title>
                    </md-card-header>
                    <img *ngIf="_showPreview && !!dataset.imgUrl" md-card-image src="{{dataset?.imgUrl}}" alt="no preview image available">
                    <md-card-content *ngIf="true || _showDescription">
                        <p *ngIf="_showDescription && dataset?.descriptionText">{{dataset?.descriptionText}}</p>
                    </md-card-content>
                </mat-panel-title>
            </mat-expansion-panel-header>
            <md-list>
                <md-list-item>
                    <md-icon mdListIcon>open_in_new</md-icon>
                    <p class="dataset-uri"><a [href]="dataset?.uri" target="_blank">{{dataset?.uri}}</a></p>
                </md-list-item>
            </md-list>
            <ng-template [ngIf]="true || !isSingleLayerDataset()">
                <md-table #table [dataSource]="channelDataSource">
                    <ng-container mdColumnDef="name">
                        <md-header-cell *mdHeaderCellDef>Channel</md-header-cell>
                        <md-cell *mdCellDef="let channel">
                            {{channel.name}}
                        </md-cell>
                    </ng-container>
                    <ng-container mdColumnDef="measurement">
                        <md-header-cell *mdHeaderCellDef>Measurement</md-header-cell>
                        <md-cell *mdCellDef="let channel">
                            {{valid_unit(channel)}}
                        </md-cell>
                    </ng-container>
                    <md-header-row *mdHeaderRowDef="displayedColumns"></md-header-row>
                    <md-row *mdRowDef="let channel; columns: displayedColumns;" (click)="simple_add(channel)"></md-row>
                </md-table>
            </ng-template>
        </mat-expansion-panel>
    </mat-accordion>
</md-card>
=======
<mat-card>
    <mat-card-header>
        <mat-card-title>
            <span class="dataset-name" bind-innerHtml="dataset.name | waveHighlightPipe:searchTerm | waveSafeHtml"></span>
        </mat-card-title>
    </mat-card-header>

    <img *ngIf="_showPreview && !!dataset.imgUrl" mat-card-image src="{{dataset?.imgUrl}}" alt="no preview image available">

    <mat-card-content *ngIf="true || _showDescription">
        <p *ngIf="_showDescription && dataset?.descriptionText">{{dataset?.descriptionText}}</p>
    </mat-card-content>

    <mat-list>
        <mat-list-item>
            <mat-icon matListIcon>open_in_new</mat-icon>
            <p class="dataset-uri"><a [href]="dataset?.uri" target="_blank">{{dataset?.uri}}</a></p>
        </mat-list-item>
    </mat-list>

    <ng-template [ngIf]="true || !isSingleLayerDataset()">
        <mat-table #table [dataSource]="channelDataSource">

            <ng-container matColumnDef="name">
                <mat-header-cell *matHeaderCellDef>Channel</mat-header-cell>
                <mat-cell *matCellDef="let channel">
                    {{channel.name}}
                </mat-cell>
            </ng-container>

            <ng-container matColumnDef="measurement">
                <mat-header-cell *matHeaderCellDef>Measurement</mat-header-cell>
                <mat-cell *matCellDef="let channel">
                    {{valid_unit(channel)}}
                </mat-cell>
            </ng-container>

            <mat-header-row *matHeaderRowDef="displayedColumns"></mat-header-row>
            <mat-row *matRowDef="let channel; columns: displayedColumns;" (click)="simple_add(channel)"></mat-row>
        </mat-table>
    </ng-template>
</mat-card>
>>>>>>> 2e251d42
<|MERGE_RESOLUTION|>--- conflicted
+++ resolved
@@ -1,49 +1,3 @@
-<<<<<<< HEAD
-<md-card>
-    <mat-accordion>
-        <mat-expansion-panel (opened)="panelOpenState = true"
-                             (closed)="panelOpenState = false">
-            <mat-expansion-panel-header>
-                <mat-panel-title>
-                    <md-card-header>
-                        <md-card-title>
-                            <span class="dataset-name" bind-innerHtml="dataset.name | waveHighlightPipe:searchTerm | waveSafeHtml"></span>
-                        </md-card-title>
-                    </md-card-header>
-                    <img *ngIf="_showPreview && !!dataset.imgUrl" md-card-image src="{{dataset?.imgUrl}}" alt="no preview image available">
-                    <md-card-content *ngIf="true || _showDescription">
-                        <p *ngIf="_showDescription && dataset?.descriptionText">{{dataset?.descriptionText}}</p>
-                    </md-card-content>
-                </mat-panel-title>
-            </mat-expansion-panel-header>
-            <md-list>
-                <md-list-item>
-                    <md-icon mdListIcon>open_in_new</md-icon>
-                    <p class="dataset-uri"><a [href]="dataset?.uri" target="_blank">{{dataset?.uri}}</a></p>
-                </md-list-item>
-            </md-list>
-            <ng-template [ngIf]="true || !isSingleLayerDataset()">
-                <md-table #table [dataSource]="channelDataSource">
-                    <ng-container mdColumnDef="name">
-                        <md-header-cell *mdHeaderCellDef>Channel</md-header-cell>
-                        <md-cell *mdCellDef="let channel">
-                            {{channel.name}}
-                        </md-cell>
-                    </ng-container>
-                    <ng-container mdColumnDef="measurement">
-                        <md-header-cell *mdHeaderCellDef>Measurement</md-header-cell>
-                        <md-cell *mdCellDef="let channel">
-                            {{valid_unit(channel)}}
-                        </md-cell>
-                    </ng-container>
-                    <md-header-row *mdHeaderRowDef="displayedColumns"></md-header-row>
-                    <md-row *mdRowDef="let channel; columns: displayedColumns;" (click)="simple_add(channel)"></md-row>
-                </md-table>
-            </ng-template>
-        </mat-expansion-panel>
-    </mat-accordion>
-</md-card>
-=======
 <mat-card>
     <mat-card-header>
         <mat-card-title>
@@ -85,5 +39,4 @@
             <mat-row *matRowDef="let channel; columns: displayedColumns;" (click)="simple_add(channel)"></mat-row>
         </mat-table>
     </ng-template>
-</mat-card>
->>>>>>> 2e251d42
+</mat-card>