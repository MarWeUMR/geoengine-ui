import {OperatorType, OperatorTypeDict} from '../operator-type.model';

import {NumericAttributeFilterType, NumericAttributeFilterTypeDict} from './numeric-attribute-filter-type.model';
import {RasterValueExtractionType, RasterValueExtractionTypeDict} from './raster-value-extraction-type.model';
import {ExpressionType, ExpressionTypeDict} from './expression-type.model';
import {ProjectionType, ProjectionTypeDict} from './projection-type.model';
import {GFBioSourceType, GFBioSourceTypeDict} from './gfbio-source-type.model';
import {RasterSourceType, RasterSourceTypeDict} from './raster-source-type.model';
import {HistogramType, HistogramTypeDict} from './histogram-type.model';
import {RScriptType, RScriptTypeDict} from './r-script-type.model';
import {PointInPolygonFilterType, PointInPolygonFilterTypeDict} from './point-in-polygon-filter-type.model';
import {WKTSourceType, WKTSourceTypeDict} from './wkt-source-type.model';
import {ABCDSourceType, ABCDSourceTypeDict} from './abcd-source-type.model';
import {
    MsgCo2CorrectionType,
    MsgPansharpenType,
    MsgPansharpenTypeDict,
    MsgRadianceType,
    MsgReflectanceType,
    MsgReflectanceTypeDict,
    MsgSofosGccThermalThresholdType,
    MsgSolarangleType,
    MsgSolarangleTypeDict,
    MsgTemperatureType,
} from './msg-types.model';
import {CsvSourceType, CsvSourceTypeDict} from './csv-source-type.model';
import {PangaeaSourceType, PangaeaSourceTypeDict} from './pangaea-source-type.model';
import {ClassificationType, ClassificationTypeDict} from './classification-type.model';
import {
    FeatureCollectionDBSourceType,
    FeatureCollectionDBSourceTypeDict
} from './feature-collection-db-source-type.model';
import {TextualAttributeFilterType, TextualAttributeFilterTypeDict} from './textual-attribute-filter-type.model';
import {GdalSourceType, GdalSourceTypeDict} from './gdal-source-type.model';
import {ScatterPlotType, ScatterPlotTypeDict} from './scatterplot-type.model';
import {BoxPlotType, BoxPlotTypeDict} from './boxplot-type.model';
import {PieChartType, PieChartTypeDict} from './piechart-type.model';
import {RasterizePolygonType, RasterizePolygonTypeDict} from './rasterize-polygon-type.model';
import {SensorSourceType, SensorSourceTypeDict} from './sensor-source-type.model';
import {HeatmapType, HeatmapTypeDict} from './heatmap-type.model';
import {TerminologyLookupType, TerminologyLookupTypeDict} from './terminology-lookup-type';
import {OgrSourceType, OgrSourceTypeDict} from './ogr-source-type.model';
import {OgrRawSourceType, OgrRawSourceTypeDict} from './ogr-raw-source-type.model';
<<<<<<< HEAD
import {ChronicleDBSourceType, ChronicleDBSourceTypeDict} from './chronicle-db-source-type.model';
=======
import {StatisticsType, StatisticsTypeDict} from './statistics-type.model';
>>>>>>> d2a58cf3

/**
 * A simple factory for de-serializing operator types.
 */
export abstract class OperatorTypeFactory {
    /**
     * Create operator type from serialized data.
     */
    static fromDict(dict: OperatorTypeDict): OperatorType {
        switch (dict.operatorType) {
            case NumericAttributeFilterType.TYPE:
                return NumericAttributeFilterType.fromDict(dict as NumericAttributeFilterTypeDict);
            case TextualAttributeFilterType.TYPE:
                return TextualAttributeFilterType.fromDict(dict as TextualAttributeFilterTypeDict);
            case RasterValueExtractionType.TYPE:
                return RasterValueExtractionType.fromDict(dict as RasterValueExtractionTypeDict);
            case ExpressionType.TYPE:
                return ExpressionType.fromDict(dict as ExpressionTypeDict);
            case ProjectionType.TYPE:
                return ProjectionType.fromDict(dict as ProjectionTypeDict);
            case GFBioSourceType.TYPE:
                return GFBioSourceType.fromDict(dict as GFBioSourceTypeDict);
            case RasterSourceType.TYPE:
                return RasterSourceType.fromDict(dict as RasterSourceTypeDict);
            case GdalSourceType.TYPE:
                return GdalSourceType.fromDict(dict as GdalSourceTypeDict);
            case OgrSourceType.TYPE:
                return OgrSourceType.fromDict(dict as OgrSourceTypeDict);
            case OgrRawSourceType.TYPE:
                return OgrRawSourceType.fromDict(dict as OgrRawSourceTypeDict);
            case HistogramType.TYPE:
                return HistogramType.fromDict(dict as HistogramTypeDict);
            case RScriptType.TYPE:
                return RScriptType.fromDict(dict as RScriptTypeDict);
            case PointInPolygonFilterType.TYPE:
                return PointInPolygonFilterType.fromDict(dict as PointInPolygonFilterTypeDict);
            case WKTSourceType.TYPE:
                return WKTSourceType.fromDict(dict as WKTSourceTypeDict);
            case MsgRadianceType.TYPE:
                return MsgRadianceType.fromDict(dict);
            case MsgReflectanceType.TYPE:
                return MsgReflectanceType.fromDict(dict as MsgReflectanceTypeDict);
            case MsgSolarangleType.TYPE:
                return MsgSolarangleType.fromDict(dict as MsgSolarangleTypeDict);
            case MsgTemperatureType.TYPE:
                return MsgTemperatureType.fromDict(dict);
            case MsgPansharpenType.TYPE:
                return MsgPansharpenType.fromDict(dict as MsgPansharpenTypeDict);
            case MsgCo2CorrectionType.TYPE:
                return MsgCo2CorrectionType.fromDict(dict);
            case MsgSofosGccThermalThresholdType.TYPE:
                return MsgSofosGccThermalThresholdType.fromDict(dict);
            case ABCDSourceType.TYPE:
                return ABCDSourceType.fromDict(dict as ABCDSourceTypeDict);
            case CsvSourceType.TYPE:
                return CsvSourceType.fromDict(dict as CsvSourceTypeDict);
            case ClassificationType.TYPE:
                return ClassificationType.fromDict(dict as ClassificationTypeDict);
            case PangaeaSourceType.TYPE:
                return PangaeaSourceType.fromDict(dict as PangaeaSourceTypeDict);
            case FeatureCollectionDBSourceType.TYPE:
                return FeatureCollectionDBSourceType.fromDict(dict as FeatureCollectionDBSourceTypeDict);
            case ScatterPlotType.TYPE:
                return ScatterPlotType.fromDict(dict as ScatterPlotTypeDict);
            case BoxPlotType.TYPE:
                return BoxPlotType.fromDict(dict as BoxPlotTypeDict);
            case PieChartType.TYPE:
                return PieChartType.fromDict(dict as PieChartTypeDict);
            case RasterizePolygonType.TYPE:
                return RasterizePolygonType.fromDict(dict as RasterizePolygonTypeDict);
            case HeatmapType.TYPE:
                return HeatmapType.fromDict(dict as HeatmapTypeDict);
            case SensorSourceType.TYPE:
                return SensorSourceType.fromDict(dict as SensorSourceTypeDict);
            case TerminologyLookupType.TYPE:
                return TerminologyLookupType.fromDict(dict as TerminologyLookupTypeDict);
<<<<<<< HEAD
            case ChronicleDBSourceType.TYPE:
                return ChronicleDBSourceType.fromDict(dict as ChronicleDBSourceTypeDict)
=======
            case StatisticsType.TYPE:
                return StatisticsType.fromDict(dict as StatisticsTypeDict);
>>>>>>> d2a58cf3
            default:
                throw Error('There is not factory method defined for this operator.');
        }
    }
}<|MERGE_RESOLUTION|>--- conflicted
+++ resolved
@@ -41,11 +41,8 @@
 import {TerminologyLookupType, TerminologyLookupTypeDict} from './terminology-lookup-type';
 import {OgrSourceType, OgrSourceTypeDict} from './ogr-source-type.model';
 import {OgrRawSourceType, OgrRawSourceTypeDict} from './ogr-raw-source-type.model';
-<<<<<<< HEAD
 import {ChronicleDBSourceType, ChronicleDBSourceTypeDict} from './chronicle-db-source-type.model';
-=======
 import {StatisticsType, StatisticsTypeDict} from './statistics-type.model';
->>>>>>> d2a58cf3
 
 /**
  * A simple factory for de-serializing operator types.
@@ -122,13 +119,10 @@
                 return SensorSourceType.fromDict(dict as SensorSourceTypeDict);
             case TerminologyLookupType.TYPE:
                 return TerminologyLookupType.fromDict(dict as TerminologyLookupTypeDict);
-<<<<<<< HEAD
             case ChronicleDBSourceType.TYPE:
                 return ChronicleDBSourceType.fromDict(dict as ChronicleDBSourceTypeDict)
-=======
             case StatisticsType.TYPE:
                 return StatisticsType.fromDict(dict as StatisticsTypeDict);
->>>>>>> d2a58cf3
             default:
                 throw Error('There is not factory method defined for this operator.');
         }
