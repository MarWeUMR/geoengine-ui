import {Component, OnInit, ChangeDetectionStrategy, ViewChild, ElementRef, AfterViewInit, Inject} from '@angular/core';

import * as dagreD3 from 'dagre-d3';
import * as d3 from 'd3';
import {BehaviorSubject, Observable, ReplaySubject} from 'rxjs/Rx';
import {LayoutService} from '../../layout.service';
import {Layer} from '../../layers/layer.model';
import {Symbology} from '../../layers/symbology/symbology.model';
<<<<<<< HEAD
import {MdDialogRef} from '@angular/material';
=======
import {MD_DIALOG_DATA} from '@angular/material';
import {LayerService} from '../../layers/layer.service';
>>>>>>> 78d2f1d7
import {Operator} from '../../operators/operator.model';
import {ResultTypes} from '../../operators/result-type.model';
import {ProjectService} from '../../project/project.service';

const GRAPH_STYLE = {
    general: {
        width: 200,
        headerHeight: 48,
        margin: 5,
    },
    operator: {
        height: 136,
        borderHeight: 1,
    },
    surrounding: {
        margin: 40,
        detailComponentWidth: 200,
    },
};

@Component({
    selector: 'wave-lineage-graph',
    templateUrl: './lineage-graph.component.html',
    styleUrls: ['./lineage-graph.component.scss'],
    changeDetection: ChangeDetectionStrategy.OnPush
})
export class LineageGraphComponent implements OnInit, AfterViewInit {

    @ViewChild('svg') svg: ElementRef;
    @ViewChild('g') g: ElementRef;

    svgWidth$: Observable<number>;
    svgHeight$: Observable<number>;

    title$ = new BehaviorSubject<string>('Operator Lineage');

    selectedOperator$ = new ReplaySubject<Operator>(1);
    parameters$ = new ReplaySubject<Array<{ key: string, value: string }>>(1);

    private selectedLayer: Layer<Symbology> = undefined;

    private maxWidth$ = new BehaviorSubject<number>(1);
    private maxHeight$ = new BehaviorSubject<number>(1);

    private svgRatio = 0.7;

    constructor(private elementRef: ElementRef,
<<<<<<< HEAD
                private dialogRef: MdDialogRef<LineageGraphComponent>,
                private projectService: ProjectService
    ) {
=======
                private layerService: LayerService,
                @Inject(MD_DIALOG_DATA) private config: { layer?: Layer<Symbology> }) {
>>>>>>> 78d2f1d7
    }

    ngOnInit() {
        this.svgWidth$ = this.maxWidth$.map(width => Math.ceil(this.svgRatio * width));
        this.svgHeight$ = this.maxHeight$;

        if (this.config) {
            this.selectedLayer = this.config.layer;
        }
    }

    ngAfterViewInit() {
        setTimeout(() => {
            this.calculateDialogBounds();

            setTimeout(() => {
                this.drawGraph();
            });
        });
    }

    private calculateDialogBounds() {
        let dialogContainer = undefined;
        let parent = this.elementRef.nativeElement.parentElement;
        while (!dialogContainer) {
            dialogContainer = parent.querySelector('md-dialog-container');
            parent = parent.parentElement;
        }

        const width = parseInt(getComputedStyle(dialogContainer).maxWidth, 10) - 2 * LayoutService.remInPx();
        const maxHeight = window.innerHeight * 0.8;

        this.maxWidth$.next(width);
        this.maxHeight$.next(maxHeight);
    }

    private drawGraph() {
        let graph = new dagreD3.graphlib.Graph()
            .setGraph({})
            .setDefaultEdgeLabel(function () {
                return {};
            });

        if (this.selectedLayer) {
            this.title$.next(`Lineage for ${this.selectedLayer.name}`);

            const operatorIdsInGraph = this.addOperatorsToGraph(graph, [this.selectedLayer.operator], [this.selectedLayer]);
            this.addLayersToGraph(
                graph,
                this.projectService.getLayers(),
                [this.selectedLayer],
                operatorIdsInGraph
            );
        } else {
            const operatorIdsInGraph = this.addOperatorsToGraph(
                graph,
                this.projectService.getLayers().map(layer => layer.operator),
                this.projectService.getLayers()
            );
            this.addLayersToGraph(
                graph,
                this.projectService.getLayers(),
                [],
                operatorIdsInGraph
            );
        }

        // create the renderer
        let render = new dagreD3.render();

        // Set up an SVG group so that we can translate the final graph.
        // console.log(this.graphContainer.nativeElement);
        let svg = d3.select(this.svg.nativeElement);
        let svgGroup = d3.select(this.g.nativeElement);

        // Run the renderer. This is what draws the final graph.
        render(svgGroup, graph);


        this.fixLabelPosition(svg);

        // do this asynchronously to start a new cycle of change detection
        setTimeout(() => {
            // this.dialog.setTitle(title); // TODO: set title
            const sizes = this.setupWidthObservables(graph);
            this.addZoomSupport(svg, svgGroup, graph, sizes.width, sizes.height);
            this.addClickHandler(svg, graph);
        });
    }

    private addOperatorsToGraph(graph: dagre.graphlib.Graph,
                                initialOperators: Array<Operator>,
                                layers: Array<Layer<Symbology>>): Array<number> {
        let operatorIdsInGraph: Array<number> = [];

        let operators: Array<Operator> = [...initialOperators];
        let edges: Array<[number, number]> = [];
        while (operators.length > 0) {
            let operator = operators.pop();

            operatorIdsInGraph.push(operator.id);

            // add node to graph
            graph.setNode(`operator_${operator.id}`, {
                operator: operator,
                type: 'operator',
                class: `operator operator_${operator.id}`,
                labelType: 'html',
                label: `
                <div class='header'>
                    <img src='${operator.operatorType.getIconUrl()}' class='icon'>
                    </span>
                    ${operator.operatorType}
                </div>
                <div class='parameters'>
                    <table>
                        <tr>
                        ${operator.operatorType.getParametersAsStrings()
                    .map(([key, value]: [string, string]) => {
                        return `<td class='key'>${key}</td>
                                                            <td class='value'>${value}</td>`;
                    }).join('</tr><tr>')}
                        </tr>
                    </table>
                </div>
                `,
                padding: 0,
                width: GRAPH_STYLE.general.width,
                height: GRAPH_STYLE.operator.height,
            });

            // add children
            for (let resultType of ResultTypes.INPUT_TYPES) {
                operator.getSources(resultType).forEach(child => {
                    operators.push(child);
                    edges.push([child.id, operator.id]);
                });
            }
        }

        // add edges to graph
        for (let [sourceId, targetId] of edges) {
            graph.setEdge(`operator_${sourceId}`, `operator_${targetId}`);
        }

        // console.log(graph.edges(), graph);

        // return all operator ids that are contained in the graph
        return operatorIdsInGraph;
    }

    private addLayersToGraph(graph: dagre.graphlib.Graph,
                             layers: Array<Layer<Symbology>>,
                             layersToAccent: Array<Layer<Symbology>>,
                             operatorIdsInGraph: Array<number>) {
        for (let layer of layers) {
            // operator of layer is contained in graph
            if (operatorIdsInGraph.indexOf(layer.operator.id) >= 0) {
                // add node
                const hasAccent = layersToAccent.indexOf(layer) >= 0;
                graph.setNode(`layer_${layer.operator.id}`, {
                    class: hasAccent ? 'layer accent' : 'layer',
                    type: 'layer',
                    labelType: 'html',
                    label: `<div class='header'>${layer.name}</div>`,
                    padding: 0,
                    width: GRAPH_STYLE.general.width,
                    height: GRAPH_STYLE.general.headerHeight,
                });

                // add edge
                graph.setEdge(`operator_${layer.operator.id}`, `layer_${layer.operator.id}`, {
                    class: 'layer-edge',
                });
            }
        }
    }

    private addZoomSupport(svg: d3.Selection<SVGSVGElement>, svgGroup: d3.Selection<SVGGElement>,
                           graph: dagre.graphlib.Graph,
                           svgWidth: number, svgHeight: number) {
        // calculate available space after subtracting the margin
        const paddedWidth = svgWidth - GRAPH_STYLE.surrounding.margin;
        const paddedHeight = svgHeight - GRAPH_STYLE.surrounding.margin;

        // calculate the initial zoom level that captures the whole graph
        const scale = Math.min(
            paddedWidth / graph.graph().width,
            paddedHeight / graph.graph().height,
            1 // do not scale more than 100% of size initially
        );

        // create zoom behavior
        const zoom = d3.behavior.zoom()
            .translate([
                (svgWidth - (scale * graph.graph().width)) / 2,
                (svgHeight - (scale * graph.graph().height)) / 2,
            ])
            .scale(scale);

        // apply zoom to svg
        zoom.event(svgGroup.transition().duration(500));

        // add zoom handler
        zoom.on('zoom', () => {
            const zoomEvent = d3.event as d3.ZoomEvent;
            const zoomTranslate = isNaN(zoomEvent.translate[0]) ? [0, 0] : zoomEvent.translate;
            const zoomScale = isNaN(zoomEvent.scale) ? 0 : zoomEvent.scale;
            svgGroup.attr(
                'transform',
                `translate(${zoomTranslate})scale(${zoomScale})`
            );
        });
        svg.call(zoom);
    }

    private addClickHandler(svg: d3.Selection<SVGSVGElement>, graph: dagre.graphlib.Graph) {
        svg.selectAll('.node').on('click', (nodeId: string) => {
            const node = graph.node(nodeId);
            if (node.type === 'operator') {
                const operator: Operator = node.operator;

                // update operator type
                this.selectedOperator$.next(operator);

                // update parameter view
                this.parameters$.next(
                    operator.operatorType.getParametersAsStrings().map(([key, value]) => {
                        return {
                            key: key,
                            value: value.toString(),
                        };
                    })
                );

                // de-select all
                svg.selectAll('.operator').classed('highlight', false);
                // set highlight
                svg.select(`.${nodeId}`).classed('highlight', true);
            }
        });
    }

    private fixLabelPosition(svg: d3.Selection<SVGSVGElement>) {
        // HACK: move html label from center to top left
        svg.selectAll('.operator > .label > g > foreignObject')
            .attr('x', -GRAPH_STYLE.general.width / 2)
            .attr('y', -GRAPH_STYLE.operator.height / 2)
            .attr('width', GRAPH_STYLE.general.width)
            .attr('height', GRAPH_STYLE.operator.height);
        svg.selectAll('.layer > .label > g > foreignObject')
            .attr('x', -GRAPH_STYLE.general.width / 2)
            .attr('y', -GRAPH_STYLE.general.headerHeight / 2)
            .attr('width', GRAPH_STYLE.general.width)
            .attr('height', GRAPH_STYLE.general.headerHeight);
        svg.selectAll('.label > g').attr('transform', undefined);
    }

    private setupWidthObservables(graph: dagre.graphlib.Graph): { width: number, height: number } {
        // create observables for the current graph bounds
        const graphWidth$ = Observable.of(graph.graph().width);
        const graphHeight$ = Observable.of(graph.graph().height);

        const widthBound = (maxWidth: number, graphWidth: number) => {
            return Math.min(
                maxWidth
                - GRAPH_STYLE.surrounding.detailComponentWidth
                - GRAPH_STYLE.surrounding.margin,
                graphWidth
            );
        };
        const heightBound = (maxWidth: number, graphWidth: number) => {
            // return Math.min(maxWidth, graphWidth + GRAPH_STYLE.surrounding.margin);
            return maxWidth;
        };

        // return the current width bounds
        return {
            width: widthBound(this.maxWidth$.getValue(), graph.graph().width),
            height: heightBound(this.maxHeight$.getValue(), graph.graph().height),
        };
    }

}<|MERGE_RESOLUTION|>--- conflicted
+++ resolved
@@ -6,12 +6,7 @@
 import {LayoutService} from '../../layout.service';
 import {Layer} from '../../layers/layer.model';
 import {Symbology} from '../../layers/symbology/symbology.model';
-<<<<<<< HEAD
-import {MdDialogRef} from '@angular/material';
-=======
 import {MD_DIALOG_DATA} from '@angular/material';
-import {LayerService} from '../../layers/layer.service';
->>>>>>> 78d2f1d7
 import {Operator} from '../../operators/operator.model';
 import {ResultTypes} from '../../operators/result-type.model';
 import {ProjectService} from '../../project/project.service';
@@ -59,14 +54,8 @@
     private svgRatio = 0.7;
 
     constructor(private elementRef: ElementRef,
-<<<<<<< HEAD
-                private dialogRef: MdDialogRef<LineageGraphComponent>,
-                private projectService: ProjectService
-    ) {
-=======
-                private layerService: LayerService,
+                private projectService: ProjectService,
                 @Inject(MD_DIALOG_DATA) private config: { layer?: Layer<Symbology> }) {
->>>>>>> 78d2f1d7
     }
 
     ngOnInit() {
