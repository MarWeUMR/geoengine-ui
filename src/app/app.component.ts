--- conflicted
+++ resolved
@@ -1,6 +1,5 @@
-
 import {Observable, BehaviorSubject, of as observableOf, from as observableFrom} from 'rxjs';
-import {toArray, filter, map, tap, first, mergeMap} from 'rxjs/operators';
+import {toArray, filter, map, tap, first, flatMap, partition} from 'rxjs/operators';
 
 import {
     AfterViewInit,
@@ -58,6 +57,7 @@
 import {Config} from './config.service';
 import {OverlayContainer} from '@angular/cdk/overlay';
 import {MapService} from './map/map.service';
+import {combineLatest} from 'rxjs/internal/observable/combineLatest';
 
 @Component({
     selector: 'wave-app',
@@ -115,7 +115,8 @@
         this.storageService.toString(); // just register
 
         this.layersReverse$ = this.projectService.getLayerStream().pipe(
-            map(layers => layers.slice(0).reverse()));
+            map(layers => layers.slice(0).reverse())
+        );
 
         this.layerListVisible$ = this.layoutService.getLayerListVisibilityStream();
         this.layerDetailViewVisible$ = this.layoutService.getLayerDetailViewVisibilityStream();
@@ -211,13 +212,15 @@
                             this.projectService.getProjectStream().pipe(first()).subscribe(project => {
                                 if (project.layers.length > 0) {
                                     // show popup
-                                    this.dialog.open(WorkflowParameterChoiceDialogComponent, {data: {
-                                        dialogTitle: 'Workflow URL Parameter',
-                                        sourceName: 'URL parameter',
-                                        layers: [newLayer],
-                                        nonAvailableNames: [],
-                                        numberOfLayersInProject: project.layers.length,
-                                    }});
+                                    this.dialog.open(WorkflowParameterChoiceDialogComponent, {
+                                        data: {
+                                            dialogTitle: 'Workflow URL Parameter',
+                                            sourceName: 'URL parameter',
+                                            layers: [newLayer],
+                                            nonAvailableNames: [],
+                                            numberOfLayersInProject: project.layers.length,
+                                        }
+                                    });
                                 } else {
                                     // just add the layer if the layer array is empty
                                     this.projectService.addLayer(newLayer);
@@ -262,39 +265,37 @@
         });
     }
 
-<<<<<<< HEAD
-    private gfbioBasketIdToLayers(basketId: number): Observable<Array<VectorLayer<AbstractVectorSymbology>>> {
-        return this.mappingQueryService
-            .getGFBioBasket(basketId).pipe(
-                mergeMap(basket => observableFrom(basket.results).pipe(
-                    mergeMap(result => this.gfbioBasketResultToLayer(result)),
-                    toArray())
-                )
-            );
-=======
     private gfbioBasketIdToLayers(basketId: number): Observable<BasketAvailability> {
-        const [availableEntries, nonAvailableEntries] = this.mappingQueryService
-            .getGFBioBasket(basketId)
-            .flatMap(basket => Observable.from(basket.results))
-            .partition(basketResult => basketResult.available);
+        const [availableEntries, nonAvailableEntries]: [Observable<BasketResult>, Observable<BasketResult>] =
+            partition((basketResult: BasketResult) => basketResult.available)(
+                this.mappingQueryService
+                    .getGFBioBasket(basketId)
+                    .pipe(
+                        flatMap(basket => observableFrom(basket.results)),
+                    )
+            );
 
         const availableLayers: Observable<Array<VectorLayer<AbstractVectorSymbology>>> = availableEntries
-            .flatMap(basketResult => this.gfbioBasketResultToLayer(basketResult))
-            .toArray();
+            .pipe(
+                flatMap(basketResult => this.gfbioBasketResultToLayer(basketResult)),
+                toArray(),
+            );
 
         const nonAvailableNames: Observable<Array<string>> = nonAvailableEntries
-            .map(basketResult => basketResult.title)
-            .toArray();
-
-        return Observable
-            .combineLatest(availableLayers, nonAvailableNames)
-            .map(([layers, names]: [Array<VectorLayer<AbstractVectorSymbology>>, Array<string>]) => {
-                return {
-                    availableLayers: layers,
-                    nonAvailableNames: names,
-                } as BasketAvailability;
-            });
->>>>>>> 3bab32ca
+            .pipe(
+                map(basketResult => basketResult.title),
+                toArray(),
+            );
+
+        return combineLatest(availableLayers, nonAvailableNames)
+            .pipe(
+                map(([layers, names]: [Array<VectorLayer<AbstractVectorSymbology>>, Array<string>]) => {
+                    return {
+                        availableLayers: layers,
+                        nonAvailableNames: names,
+                    } as BasketAvailability;
+                })
+            );
     }
 
     private gfbioBasketResultToLayer(result: BasketResult): Observable<VectorLayer<AbstractVectorSymbology>> {
@@ -304,9 +305,9 @@
                 .getSourceSchemaAbcd().pipe(
                     map(
                         sourceSchema => GroupedAbcdBasketResultComponent.createOperatorFromGroupedABCDData(
-                        result as IBasketGroupedAbcdResult,
-                        sourceSchema,
-                        true
+                            result as IBasketGroupedAbcdResult,
+                            sourceSchema,
+                            true
                         )
                     )
                 );
