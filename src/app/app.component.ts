--- conflicted
+++ resolved
@@ -21,212 +21,8 @@
 
 @Component({
     selector: 'wave-app',
-<<<<<<< HEAD
-    template: `
-    <md-sidenav-container fullscreen>
-        <wave-next-layer-list></wave-next-layer-list>
-        <div fxLayout="row">
-            <wave-top-toolbar fxFlex></wave-top-toolbar>
-        </div>
-        <!--
-        <div class="topContainer md-whiteframe-3dp">
-            <wave-info-area></wave-info-area>
-            <wave-ribbons-component
-                    (zoomIn)="mapComponent.zoomIn()" (zoomOut)="mapComponent.zoomOut()"
-                    (zoomLayer)="mapComponent.zoomToLayer(getMapIndexOfSelectedLayer())"
-                    (zoomMap)="mapComponent.zoomToMap()"
-            ></wave-ribbons-component>
-        </div>
-        -->
-        <div
-            class="middleContainer"
-            [style.height.px]="middleContainerHeight$ | async"
-        >            
-            <wave-ol-map
-                [height]="middleContainerHeight$ | async"
-                [projection]="projectService.getProjectionStream() | async"
-            >
-                <template ngFor let-layer [ngForOf]='layersReverse$ | async'>
-                    <template [ngIf]="layer.operator.resultType === ResultTypes.POINTS">
-                        <wave-ol-point-layer
-                            [layer]="layer"
-                            [symbology]="layer.symbology"
-                            [projection]="projectService.getProjectionStream() | async"
-                            [time]="projectService.getTimeStream() | async"
-                        ></wave-ol-point-layer>
-                    </template>
-                    <template [ngIf]="layer.operator.resultType === ResultTypes.LINES">
-                        <wave-ol-line-layer
-                            [layer]="layer"
-                            [symbology]="layer.symbology"
-                            [projection]="projectService.getProjectionStream() | async"
-                            [time]="projectService.getTimeStream() | async"
-                        ></wave-ol-line-layer>
-                    </template>
-                    <template [ngIf]="layer.operator.resultType === ResultTypes.POLYGONS">
-                        <wave-ol-polygon-layer
-                            [layer]="layer"
-                            [symbology]="layer.symbology"
-                            [projection]="projectService.getProjectionStream() | async"
-                            [time]="projectService.getTimeStream() | async"
-                        ></wave-ol-polygon-layer>
-                    </template>
-                    <template [ngIf]="layer.operator.resultType === ResultTypes.RASTER">
-                        <wave-ol-raster-layer
-                            [layer]="layer"
-                            [symbology]="layer.symbology"
-                            [projection]="projectService.getProjectionStream() | async"
-                            [time]="projectService.getTimeStream() | async"
-                        ></wave-ol-raster-layer>
-                    </template>
-                </template>
-            </wave-ol-map>
-            <wave-plot-list
-                class="md-whiteframe-3dp"
-                *ngIf="plotComponentVisible$ | async"
-                [style.max-height.px]="middleContainerHeight$ | async"
-                [maxHeight]="middleContainerHeight$ | async"
-            ></wave-plot-list>
-        </div>
-        <div [style.height.px]="(bottomContainerHeight$ | async) + 48"
-             class="bottomContainer md-whiteframe-3dp"
-        >
-            <div class="bottomToggle">
-                <button md-icon-button class="md-icon-button" aria-label="Toggle Data Table"
-                        (click)="layoutService.toggleDataTableVisibility()"
-                        [ngSwitch]="dataTableVisible$ | async"
-                >
-                    <md-icon *ngSwitchCase="true">expand_more</md-icon>
-                    <md-icon *ngSwitchCase="false">expand_less</md-icon>
-                </button>
-                <md-divider></md-divider>
-            </div>
-            <md-tab-group>
-                <md-tab>
-                    <template md-tab-label>
-                        <div (click)="setTabIndex(0)">Data Table</div>
-                    </template>
-                    <template md-tab-content>
-                        <!--<wave-data-table
-                            *ngIf= "dataTableVisible$ | async"
-                            [style.height.px]="(bottomContainerHeight$ | async)"
-                            [height]="(bottomContainerHeight$ | async)">
-                        </wave-data-table>-->
-                    </template>
-                </md-tab>
-                <md-tab>
-                    <template md-tab-label>
-                        <div (click)="setTabIndex(1)">Citation</div>
-                    </template>
-                    <template md-tab-content>
-                        <wave-provenance-list
-                            *ngIf= "dataTableVisible$ | async"
-                            [style.height.px]= "(bottomContainerHeight$ | async)"
-                            [height]= "(bottomContainerHeight$ | async)"
-                        ></wave-provenance-list>
-                    </template>
-                </md-tab>
-            </md-tab-group>
-        </div>
-        <wave-navigation></wave-navigation>
-        <md-sidenav #sidenavRight align="end" mode="side">
-            <wave-sidenav-container #sidenavContainer></wave-sidenav-container>
-        </md-sidenav>
-    </md-sidenav-container>
-    `,
-    styles: [`
-
-    .bottomContainer {
-        background: whitesmoke;
-        min-height: 48px;
-        position: relative;
-        z-index: 1;
-    }
-    .bottomToggle {
-        width: 48px;
-        height: 41px;
-        float: left;
-        padding-top: 7px;
-    }
-    .bottomToggle button {
-        height: 40px;
-    }
-    md-tab-group {
-        float: left; width: calc(100% - 48px);
-    }
-    md-tab-group, md-tab-group >>> .md-tab-body-wrapper {
-        min-height: 0 !important;
-    }
-    md-tab-group >>> .md-tab-header {
-        height: 47px;
-    }
-    md-tab-group >>> .md-tab-body-wrapper {
-        margin-left: -48px;
-    }
-
-    .topContainer {
-        display: flex;
-        height: 180px;
-        width: 100%;
-        flex-direction: row;
-        position: relative;
-        z-index: 1;
-    }
-    wave-info-area {
-        width: 200px;
-        min-width: 200px;
-        height: 100%;
-    }
-    wave-ribbons-component {
-        height: 100%;
-        flex: 1 1 auto;
-    }
-    .middleContainer {
-        position: relative;
-        width: 100%;
-    }
-    wave-ol-map {
-        width: 100%;
-    }
-    wave-layer-list,
-    wave-plot-list {
-        width: 200px;
-        position: absolute;
-        z-index: 1;
-        overflow-y: auto;
-        top: 0px;
-    }
-    wave-layer-list {
-        left: 0px;
-    }
-    
-    wave-next-layer-list {
-        position: absolute;
-        min-width: 200px;
-        z-index: 1;
-        overflow-y: auto;
-        top: 0;
-        left: 0;
-    }
-    
-    wave-plot-list {
-        right: 0px;
-    }
-    wave-info-bar {
-        position: relative;
-        z-index: 1;
-        min-height: 48px;
-        height: 48px;
-    }
-    wave-data-table {
-        width: 100%;
-        overflow-y: auto;
-    }
-    `],
-=======
     templateUrl: './app.component.html',
     styleUrls: ['./app.component.scss'],
->>>>>>> eaca04a7
     changeDetection: ChangeDetectionStrategy.OnPush,
 })
 export class AppComponent implements OnInit, AfterViewInit {
