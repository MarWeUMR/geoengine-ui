import {
    AfterViewInit,
    ChangeDetectionStrategy,
    ChangeDetectorRef,
    Component,
    ElementRef,
    HostListener,
    OnInit,
    ViewChild
} from '@angular/core';
import {MdDialog, MdIconRegistry, MdSidenav, MdTabGroup} from '@angular/material';
import {BehaviorSubject, Observable} from 'rxjs/Rx';

import {
    AbstractVectorSymbology,
    ClusteredPointSymbology,
    SimpleVectorSymbology,
    Symbology
} from './layers/symbology/symbology.model';
import {ResultTypes} from './operators/result-type.model';

import {LayoutService} from './layout.service';
import {SidenavContainerComponent} from './sidenav/sidenav-container/sidenav-container.component';

import {ProjectService} from './project/project.service';
import {UserService} from './users/user.service';
import {StorageService, StorageStatus} from './storage/storage.service';

import {MapComponent} from './map/map.component';

import {Layer, VectorLayer} from './layers/layer.model';
import {LayerService} from './layers/layer.service';
import {SplashDialogComponent} from './dialogs/splash-dialog/splash-dialog.component';
import {PlotListComponent} from './plots/plot-list/plot-list.component';
import {DomSanitizer} from '@angular/platform-browser';
import {RandomColorService} from './util/services/random-color.service';
import {ActivatedRoute} from '@angular/router';
import {NotificationService} from './notification.service';
import {
    WorkflowParameterChoiceDialogComponent
} from './project/workflow-parameter-choice-dialog/workflow-parameter-choice-dialog.component';
import {MappingQueryService} from './queries/mapping-query.service';
import {
    GroupedAbcdBasketResultComponent
} from './operators/dialogs/baskets/grouped-abcd-basket-result/grouped-abcd-basket-result.component';
import {
    BasketResult,
    IBasketGroupedAbcdResult,
    IBasketPangaeaResult
} from './operators/dialogs/baskets/gfbio-basket.model';
import {PangaeaBasketResultComponent} from './operators/dialogs/baskets/pangaea-basket-result/pangaea-basket-result.component';
import {UnexpectedResultType} from './util/errors';
import {Operator} from './operators/operator.model';
<<<<<<< HEAD
import {Config} from './config.service';
import {OverlayContainer} from '@angular/cdk/overlay';
=======
import {MapService} from './map/map.service';
>>>>>>> 7b61b4be

@Component({
    selector: 'wave-app',
    templateUrl: './app.component.html',
    styleUrls: ['./app.component.scss'],
    changeDetection: ChangeDetectionStrategy.OnPush,
})
export class AppComponent implements OnInit, AfterViewInit {
    @ViewChild(MapComponent) mapComponent: MapComponent;
    @ViewChild(MdTabGroup) bottomTabs: MdTabGroup;

    @ViewChild(MdSidenav) rightSidenav: MdSidenav;
    @ViewChild(SidenavContainerComponent) rightSidenavContainer: SidenavContainerComponent;

    layerListVisible$: Observable<boolean>;
    layerDetailViewVisible$: Observable<boolean>;
    middleContainerHeight$: Observable<number>;
    bottomContainerHeight$: Observable<number>;
    layersReverse$: Observable<Array<Layer<Symbology>>>;
    // for ng-switch
    ResultTypes = ResultTypes; // tslint:disable-line:no-unused-variable variable-name
    LayoutService = LayoutService;

    private windowHeight$ = new BehaviorSubject<number>(window.innerHeight);

    constructor(public layerService: LayerService,
                public layoutService: LayoutService,
                public projectService: ProjectService,
                private userService: UserService,
                private storageService: StorageService,
                private changeDetectorRef: ChangeDetectorRef,
                private dialog: MdDialog,
                private iconRegistry: MdIconRegistry,
                private sanitizer: DomSanitizer,
                private randomColorService: RandomColorService,
                private mappingQueryService: MappingQueryService,
                private activatedRoute: ActivatedRoute,
                private notificationService: NotificationService,
<<<<<<< HEAD
                private config: Config,
                private elementRef: ElementRef,
                private overlayContainer: OverlayContainer) {
=======
                private mapService: MapService) {
>>>>>>> 7b61b4be
        iconRegistry.addSvgIconInNamespace(
            'vat',
            'logo',
            sanitizer.bypassSecurityTrustResourceUrl('assets/vat_logo.svg')
        );

        iconRegistry.addSvgIconInNamespace(
            'geobon',
            'logo',
            sanitizer.bypassSecurityTrustResourceUrl('assets/geobon-logo.svg')
        );

        this.storageService.toString(); // just register

        this.layersReverse$ = this.projectService.getLayerStream()
            .map(layers => layers.slice(0).reverse());

        this.layerListVisible$ = this.layoutService.getLayerListVisibilityStream();
        this.layerDetailViewVisible$ = this.layoutService.getLayerDetailViewVisibilityStream();

        this.setTheme(this.config.PROJECT);
    }

    ngOnInit() {
        this.mapService.registerMapComponent(this.mapComponent);
        this.middleContainerHeight$ = this.layoutService.getMapHeightStream(this.windowHeight$)
            .do(() => this.mapComponent.resize());
        this.bottomContainerHeight$ = this.layoutService.getLayerDetailViewStream(this.windowHeight$);
    }

    ngAfterViewInit() {
        this.layoutService.getSidenavContentComponentStream().subscribe(sidenavConfig => {
            this.rightSidenavContainer.load(sidenavConfig);
            if (sidenavConfig) {
                this.rightSidenav.open();
            } else {
                this.rightSidenav.close();
            }
        });
        this.projectService.getNewPlotStream()
            .subscribe(() => this.layoutService.setSidenavContentComponent({component: PlotListComponent}));

        // set the stored tab index
        this.layoutService.getLayerDetailViewTabIndexStream().subscribe(tabIndex => {
            if (this.bottomTabs.selectedIndex !== tabIndex) {
                this.bottomTabs.selectedIndex = tabIndex;
                setTimeout(() => this.changeDetectorRef.markForCheck());
            }
        });

        // show splash screen
        if (this.userService.shouldShowIntroductoryPopup()) {
            setTimeout(() => {
                this.dialog.open(SplashDialogComponent, {});
            });
        }

        // notify window parent that this component is ready
        if (parent !== window) {
            parent.postMessage({
                type: 'STATUS',
                status: 'READY',
            }, '*');
        } else {

            // handle query parameters directly if it is not embedded and using an auto login
            this.handleWorkflowParameters();

        }
    }

    setTabIndex(index: number) {
        this.layoutService.setLayerDetailViewTabIndex(index);
        this.layoutService.setLayerDetailViewVisibility(true);
    }

    @HostListener('window:message', ['$event.data'])
    public handleMessage(message: { type: string }) {
        switch (message.type) {
            case 'TOKEN_LOGIN':
                const tokenMessage = message as { type: string, token: string };
                this.userService.gfbioTokenLogin(tokenMessage.token).subscribe(() => {
                    this.storageService.getStatus()
                        .filter(status => status === StorageStatus.OK)
                        .first()
                        .subscribe(() => {
                            this.handleWorkflowParameters();
                        });
                });
                break;
            default:
            // unhandled message
        }
    }

    @HostListener('window:resize')
    private windowHeight() {
        this.windowHeight$.next(window.innerHeight);
    }

    private handleWorkflowParameters() {
        this.activatedRoute.queryParams.subscribe(p => {
            for (const parameter of Object.keys(p)) {
                const value = p[parameter];
                switch (parameter) {
                    case 'workflow':
                        try {
                            const newLayer = Layer.fromDict(JSON.parse(value));
                            this.projectService.getProjectStream().first().subscribe(project => {
                                if (project.layers.length > 0) {
                                    // show popup
                                    this.dialog.open(WorkflowParameterChoiceDialogComponent, {data: {layers: [newLayer]}});
                                } else {
                                    // just add the layer if the layer array is empty
                                    this.projectService.addLayer(newLayer);
                                }
                            });
                        } catch (error) {
                            this.notificationService.error(`Invalid Workflow: »${error}«`);
                        }
                        break;
                    case 'gfbioBasketId':
                        try {
                            const gfbioBasketId: number = JSON.parse(value);
                            this.projectService.getProjectStream().first().subscribe(project => {
                                this.gfbioBasketIdToLayers(gfbioBasketId)
                                    .subscribe((layers: Array<VectorLayer<AbstractVectorSymbology>>) => {
                                            if (project.layers.length > 0) {
                                                // show popup
                                                this.dialog.open(WorkflowParameterChoiceDialogComponent, {data: {layers: layers}});
                                            } else {
                                                // just add the layer if the layer array is empty
                                                layers.forEach(layer => this.projectService.addLayer(layer));
                                            }
                                        },
                                        error => {
                                            this.notificationService.error(`GFBio Basket Loading Error: »${error}«`);
                                        },
                                    );
                            });
                        } catch (error) {
                            this.notificationService.error(`Invalid Workflow: »${error}«`);
                        }
                        break;
                    default:
                        this.notificationService.error(`Unknown URL Parameter »${parameter}«`);
                }
            }
        });
    }

    private gfbioBasketIdToLayers(basketId: number): Observable<Array<VectorLayer<AbstractVectorSymbology>>> {
        return this.mappingQueryService
            .getGFBioBasket(basketId)
            .flatMap(basket => Observable
                .from(basket.results)
                .flatMap(result => this.gfbioBasketResultToLayer(result))
                .toArray());
    }

    private gfbioBasketResultToLayer(result: BasketResult): Observable<VectorLayer<AbstractVectorSymbology>> {
        let operator$: Observable<Operator>;
        if (result.type === 'abcd_grouped') {
            operator$ = this.userService
                .getSourceSchemaAbcd()
                .map(sourceSchema => GroupedAbcdBasketResultComponent.createOperatorFromGroupedABCDData(
                    result as IBasketGroupedAbcdResult,
                    sourceSchema,
                    true
                ));
        } else if (result.type === 'pangaea') {
            operator$ = Observable.of(
                PangaeaBasketResultComponent.createOperatorFromPangaeaData(result as IBasketPangaeaResult)
            );
        }

        return operator$.map(operator => {
            let clustered = false;
            let symbology;

            switch (operator.resultType) {
                case ResultTypes.POINTS:
                    symbology = new ClusteredPointSymbology({
                        fillRGBA: this.randomColorService.getRandomColor(),
                    });
                    clustered = true;
                    break;
                case ResultTypes.POLYGONS:
                    symbology = new SimpleVectorSymbology({
                        fillRGBA: this.randomColorService.getRandomColor(),
                    });
                    break;
                default:
                    throw new UnexpectedResultType();
            }

            return new VectorLayer({
                name: result.title,
                operator: operator,
                symbology: symbology,
                clustered: clustered,
            });
        });
    }

    private setTheme(project: 'GFBio' | 'IDESSA' | 'GeoBon') {
        const defaultTheme = 'default-theme';
        const geoBonTheme = 'geobon-theme';
        const allThemes = [defaultTheme, geoBonTheme];

        for (const theme of allThemes) {
            this.elementRef.nativeElement.classList.remove(theme);
            this.overlayContainer.getContainerElement().classList.remove(theme);
        }

        switch (project) {
            case 'GeoBon':
                this.elementRef.nativeElement.classList.add(geoBonTheme);
                this.overlayContainer.getContainerElement().classList.add(geoBonTheme);
                break;
            case 'GFBio':
            case 'IDESSA':
            default:
                this.elementRef.nativeElement.classList.add(defaultTheme);
                this.overlayContainer.getContainerElement().classList.add(defaultTheme);
        }
    }
}<|MERGE_RESOLUTION|>--- conflicted
+++ resolved
@@ -51,12 +51,9 @@
 import {PangaeaBasketResultComponent} from './operators/dialogs/baskets/pangaea-basket-result/pangaea-basket-result.component';
 import {UnexpectedResultType} from './util/errors';
 import {Operator} from './operators/operator.model';
-<<<<<<< HEAD
 import {Config} from './config.service';
 import {OverlayContainer} from '@angular/cdk/overlay';
-=======
 import {MapService} from './map/map.service';
->>>>>>> 7b61b4be
 
 @Component({
     selector: 'wave-app',
@@ -95,13 +92,10 @@
                 private mappingQueryService: MappingQueryService,
                 private activatedRoute: ActivatedRoute,
                 private notificationService: NotificationService,
-<<<<<<< HEAD
+                private mapService: MapService,
                 private config: Config,
                 private elementRef: ElementRef,
                 private overlayContainer: OverlayContainer) {
-=======
-                private mapService: MapService) {
->>>>>>> 7b61b4be
         iconRegistry.addSvgIconInNamespace(
             'vat',
             'logo',
