--- conflicted
+++ resolved
@@ -4,14 +4,10 @@
 import {BehaviorSubject, Observable} from 'rxjs/Rx';
 import {MATERIAL_DIRECTIVES} from 'ng2-material/all';
 
-<<<<<<< HEAD
 import Config from '../models/config.model';
-import {ResultTypes} from '../models/result-type.model';
+import {ResultTypes} from '../operators/result-type.model';
 import {GeoJsonFeatureCollection, GeoJsonFeature} from '../models/geojson.model';
-=======
-import Config from "../models/config.model";
-import {ResultTypes} from '../operators/result-type.model';
->>>>>>> 11a4e5f2
+import {Layer} from '../models/layer.model';
 
 import {LayerService} from '../services/layer.service';
 import {ProjectService} from '../services/project.service';
@@ -104,13 +100,15 @@
             switch (layer.operator.resultType) {
                 case ResultTypes.POINTS:
                 case ResultTypes.LINES:
-                case ResultTypes.POLYGONS:
-                    return layer.getDataStream().map(data => {
+                case ResultTypes.POLYGONS: {
+                    let vectorLayer = layer as Layer<GeoJsonFeatureCollection>;
+                    return vectorLayer.getDataStream().map(data => {
                         if (data) { // TODO: needed?
                             let geojson: GeoJsonFeatureCollection = data;
                             return geojson.features;
                         }
                       });
+                  }
                 case ResultTypes.RASTER:
                     return Observable.of([{properties: {
                         Attribute: 'Value',
