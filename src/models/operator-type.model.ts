import {Unit, UnitDict, UnitMappingDict} from "./unit.model";
import {DataType, DataTypes} from "./datatype.model";
import {Projection, Projections} from "./projection.model";
import {ResultTypes, ResultType} from "./result-type.model";

/**
 * Dictionary for querying the server.
 */
export interface OperatorTypeMappingDict {}

/**
 * Dictionary for serializing the operator type.
 */
export interface OperatorTypeDict {
    operatorType: string;
}

/**
 * The operator basic type.
 */
export abstract class OperatorType {
    /**
     * Get the server-side name of the type.
     */
    abstract getMappingName(): string;

    /**
     * Human-readable type name.
     */
    abstract toString(): string;

    /**
     * Serialize the operator type.
     */
    abstract toDict(): OperatorTypeDict;

    /**
     * Create query parameter.
     */
    abstract toMappingDict(): OperatorTypeMappingDict;

    /**
     * Icon respresentation of the operator.
     */
    getIconUrl(): string {
        // TODO: replace with proper icons
        // from `http://stackoverflow.com/questions/3426404/
        // create-a-hexadecimal-colour-based-on-a-string-with-javascript`
        const hashCode = (str: string) => { // java String#hashCode
            let hash = 0;
            for (let i = 0; i < str.length; i++) {
               hash = str.charCodeAt(i) + ((hash << 5) - hash);
            }
            return hash;
        };
        const intToRGB = (i: number) => {
            const c = (i & 0x00FFFFFF).toString(16).toUpperCase();

            return "00000".substring(0, 6 - c.length) + c;
        };

        const color = "#" + intToRGB(hashCode(this.getMappingName()));
        const size = 64;

        const canvas = document.createElement("canvas");
        canvas.width = size;
        canvas.height = size;
        const context = canvas.getContext("2d");
        context.fillStyle = color;
        context.fillRect(0, 0, 64, 64);
        return canvas.toDataURL("image/png");
    }

    /**
     * Get a human readable parameter list.
     */
    abstract getParametersAsStrings(): Array<[string, string]>;

    /**
     * Create operator type from serialized data.
     */
    static fromDict(dict: OperatorTypeDict): OperatorType {
        switch (dict.operatorType) {
            case NumericAttributeFilterType.TYPE:
                return NumericAttributeFilterType.fromDict(<NumericAttributeFilterTypeDict> dict);
            case RasterValueExtractionType.TYPE:
                return RasterValueExtractionType.fromDict(<RasterValueExtractionTypeDict> dict);
            case ExpressionType.TYPE:
                return ExpressionType.fromDict(<ExpressionTypeDict> dict);
            case ProjectionType.TYPE:
                return ProjectionType.fromDict(<ProjectionTypeDict> dict);
            case GFBioPointSourceType.TYPE:
                return GFBioPointSourceType.fromDict(<GFBioPointSourceTypeDict> dict);
            case GFBioGeometrySourceType.TYPE:
                return GFBioGeometrySourceType.fromDict(<GFBioGeometrySourceTypeDict> dict);
            case RasterSourceType.TYPE:
                return RasterSourceType.fromDict(<RasterSourceTypeDict> dict);
            case HistogramType.TYPE:
                return HistogramType.fromDict(<HistogramTypeDict> dict);
            case RType.TYPE:
                return RType.fromDict(<RTypeDict> dict);
            case PointInPolygonFilterType.TYPE:
                return PointInPolygonFilterType.fromDict(<PointInPolygonFilterTypeDict> dict);
<<<<<<< HEAD
            case WKTSourceType.TYPE:
                return WKTSourceType.fromDict(<WKTSourceTypeDict> dict);
=======
            case MsgRadianceType.TYPE:
                return MsgRadianceType.fromDict(dict);
            case MsgReflectanceType.TYPE:
                return MsgReflectanceType.fromDict(<MsgReflectanceTypeDict> dict);
            case MsgSolarangleType.TYPE:
                return MsgSolarangleType.fromDict(<MsgSolarangleTypeDict> dict);
            case MsgTemperatureType.TYPE:
                return MsgTemperatureType.fromDict(dict);
            case MsgPansharpenType.TYPE:
                return MsgPansharpenType.fromDict(<MsgPansharpenTypeDict> dict);
            case MsgCo2CorrectionType.TYPE:
                return MsgCo2CorrectionType.fromDict(dict);
>>>>>>> b5158d94
        }
    }
}

interface NumericAttributeFilterTypeMappingDict extends OperatorTypeMappingDict {
    name: string;
    includeNoData: boolean;
    rangeMin: number;
    rangeMax: number;
}

interface NumericAttributeFilterTypeDict extends OperatorTypeDict  {
    attributeName: string;
    includeNoData: boolean;
    rangeMin: number;
    rangeMax: number;
}

interface NumericAttributeFilterTypeConfig {
    attributeName: string;
    includeNoData: boolean;
    rangeMin: number;
    rangeMax: number;
}

/**
 * The numeric attribute filter type.
 */
export class NumericAttributeFilterType extends OperatorType {
    static get TYPE(): string { return "features_filter_by_range"; };

    private name: string;
    private includeNoData: boolean;
    private rangeMin: number;
    private rangeMax: number;

    constructor(config: NumericAttributeFilterTypeConfig) {
        super();
        this.name = config.attributeName;
        this.includeNoData = config.includeNoData;
        this.rangeMin = config.rangeMin;
        this.rangeMax = config.rangeMax;
    }

    getMappingName(): string {
        return NumericAttributeFilterType.TYPE;
    }

    toString(): string {
        return "Numeric Attribute Filter";
    }

    getParametersAsStrings(): Array<[string, string]> {
        return [
            ["includeNoData", this.includeNoData.toString()],
            ["rangeMin", this.rangeMin.toString()],
            ["rangeMax", this.rangeMax.toString()],
        ];
    }

    toMappingDict(): NumericAttributeFilterTypeMappingDict {
        return {
            name: this.name,
            includeNoData: this.includeNoData,
            rangeMin: this.rangeMin,
            rangeMax: this.rangeMax,
        };
    }

    toDict(): NumericAttributeFilterTypeDict {
        return {
            operatorType: NumericAttributeFilterType.TYPE,
            attributeName: this.name,
            includeNoData: this.includeNoData,
            rangeMin: this.rangeMin,
            rangeMax: this.rangeMax,
        };
    }

    static fromDict(dict: NumericAttributeFilterTypeDict): NumericAttributeFilterType {
        return new NumericAttributeFilterType(dict);
    }
}

interface RasterValueExtractionTypeMappingDict extends OperatorTypeMappingDict {
    xResolution: number;
    yResolution: number;
    names: Array<string>;
}

interface RasterValueExtractionTypeDict extends OperatorTypeDict  {
    xResolution: number;
    yResolution: number;
    attributeNames: Array<string>;
}

interface RasterValueExtractionTypeConfig {
    xResolution: number;
    yResolution: number;
    attributeNames: Array<string>;
}

/**
 * The raster value extraction type.
 */
export class RasterValueExtractionType extends OperatorType {
    static get TYPE(): string {
        return "raster_metadata_to_points";
    }

    private xResolution: number;
    private yResolution: number;
    private attributeNames: Array<string>;

    constructor(config: RasterValueExtractionTypeConfig) {
        super();
        this.xResolution = config.xResolution;
        this.yResolution = config.yResolution;
        this.attributeNames = config.attributeNames;
    }

    getMappingName(): string {
        return RasterValueExtractionType.TYPE;
    }

    toString(): string {
        return "Raster Value Extraction";
    }

    getParametersAsStrings(): Array<[string, string]> {
        return [
            ["xResolution", this.xResolution.toString()],
            ["yResolution", this.yResolution.toString()],
            ["attributeNames", this.attributeNames.join(", ")],
        ];
    }

    toMappingDict(): RasterValueExtractionTypeMappingDict {
        return {
            xResolution: this.xResolution,
            yResolution: this.yResolution,
            names: this.attributeNames,
        };
    }

    toDict(): RasterValueExtractionTypeDict {
        return {
            operatorType: RasterValueExtractionType.TYPE,
            xResolution: this.xResolution,
            yResolution: this.yResolution,
            attributeNames: this.attributeNames,
        };
    }

    static fromDict(dict: RasterValueExtractionTypeDict): RasterValueExtractionType {
        return new RasterValueExtractionType(dict);
    }
}

interface ExpressionTypeConfig {
    expression: string;
    datatype: DataType;
    unit: Unit;
}

interface ExpressionTypeMappingDict extends OperatorTypeMappingDict {
    expression: string;
    datatype: string;
    unit: UnitMappingDict;
}

interface ExpressionTypeDict extends OperatorTypeDict  {
    expression: string;
    datatype: string;
    unit: UnitDict;
}

/**
 * The expression type.
 */
export class ExpressionType extends OperatorType {
    static get TYPE(): string { return "expression"; }

    private expression: string;
    private datatype: DataType;
    private unit: Unit;

    constructor(config: ExpressionTypeConfig) {
        super();
        this.expression = config.expression;
        this.datatype = config.datatype;
        this.unit = config.unit;
    }

    getMappingName(): string {
        return ExpressionType.TYPE;
    }

    toString(): string {
        return "Expression";
    }

    getParametersAsStrings(): Array<[string, string]> {
        return [
            ["expression", this.expression.toString()],
            ["datatype", this.datatype.toString()],
            ["unit", this.unit.toString()],
        ];
    }

    toMappingDict(): ExpressionTypeMappingDict {
        return {
            expression: this.expression,
            datatype: this.datatype.getCode(),
            unit: this.unit.toMappingDict(),
        };
    }

    toDict(): ExpressionTypeDict {
        return {
            operatorType: ExpressionType.TYPE,
            expression: this.expression,
            datatype: this.datatype.getCode(),
            unit: this.unit.toDict(),
        };
    }

    static fromDict(dict: ExpressionTypeDict): ExpressionType {
        return new ExpressionType({
            expression: dict.expression,
            datatype: DataTypes.fromCode(dict.datatype),
            unit: Unit.fromDict(dict.unit),
        });
    }
}

interface GFBioPointSourceTypeConfig {
    datasource: string;
    query: string;
}

interface GFBioPointSourceTypeMappingDict extends OperatorTypeMappingDict {
    datasource: string;
    query: string;
}

interface GFBioPointSourceTypeDict extends OperatorTypeDict  {
    datasource: string;
    query: string;
}

/**
 * The GFBio point source type.
 */
export class GFBioPointSourceType extends OperatorType {
    static get TYPE(): string { return "gfbiopointsource"; };

    private datasource: string;
    private query: string;

    constructor(config: GFBioPointSourceTypeConfig) {
        super();
        this.datasource = config.datasource;
        this.query = config.query;
    }

    getMappingName(): string {
        return GFBioPointSourceType.TYPE;
    }

    toString(): string {
        return "GFBio Point Source";
    }

    getParametersAsStrings(): Array<[string, string]> {
        return [
            ["datasource", this.datasource.toString()],
            ["query", this.query.toString()],
        ];
    }

    toMappingDict(): GFBioPointSourceTypeMappingDict {
        return {
            datasource: this.datasource,
            query: this.query,
        };
    }

    toDict(): GFBioPointSourceTypeDict {
        return {
            operatorType: GFBioPointSourceType.TYPE,
            datasource: this.datasource,
            query: this.query,
        };
    }

    static fromDict(dict: GFBioPointSourceTypeDict): GFBioPointSourceType {
        return new GFBioPointSourceType({
            datasource: dict.datasource,
            query: dict.query,
        });
    }
}

interface GFBioGeometrySourceTypeConfig {
    datasource: string;
    query: string;
}

interface GFBioGeometrySourceTypeMappingDict extends OperatorTypeMappingDict {
    datasource: string;
    query: string;
}

interface GFBioGeometrySourceTypeDict extends OperatorTypeDict  {
    datasource: string;
    query: string;
}

/**
 * The GFBio geometry source type.
 */
export class GFBioGeometrySourceType extends OperatorType {
    static get TYPE(): string { return "gfbiogeometrysource"; };

    private datasource: string;
    private query: string;

    constructor(config: GFBioGeometrySourceTypeConfig) {
        super();
        this.datasource = config.datasource;
        this.query = config.query;
    }

    getMappingName(): string {
        return GFBioGeometrySourceType.TYPE;
    }

    toString(): string {
        return "GFBio Geometry Source";
    }

    getParametersAsStrings(): Array<[string, string]> {
        return [
            ["datasource", this.datasource.toString()],
            ["query", this.query.toString()],
        ];
    }

    toMappingDict(): GFBioGeometrySourceTypeMappingDict {
        return {
            datasource: this.datasource,
            query: this.query,
        };
    }

    toDict(): GFBioGeometrySourceTypeDict {
        return {
            operatorType: GFBioGeometrySourceType.TYPE,
            datasource: this.datasource,
            query: this.query,
        };
    }

    static fromDict(dict: GFBioGeometrySourceTypeDict): GFBioGeometrySourceType {
        return new GFBioGeometrySourceType({
            datasource: dict.datasource,
            query: dict.query,
        });
    }
}

interface ProjectionTypeConfig {
    srcProjection: Projection;
    destProjection: Projection;
}

interface ProjectionTypeMappingDict extends OperatorTypeMappingDict {
    src_projection: string;
    dest_projection: string;
}

interface ProjectionTypeDict extends OperatorTypeDict  {
    srcProjection: string;
    destProjection: string;
}

/**
 * The projection type.
 */
export class ProjectionType extends OperatorType {
    static get TYPE(): string { return "projection"; };

    private srcProjection: Projection;
    private destProjection: Projection;

    constructor(config: ProjectionTypeConfig) {
        super();
        this.srcProjection = config.srcProjection;
        this.destProjection = config.destProjection;
    }

    getMappingName(): string {
        return ProjectionType.TYPE;
    }

    toString(): string {
        return "Expression";
    }

    getParametersAsStrings(): Array<[string, string]> {
        return [
            ["srcProjection", this.srcProjection.toString()],
            ["destProjection", this.destProjection.toString()],
        ];
    }

    toMappingDict(): ProjectionTypeMappingDict {
        return {
            src_projection: this.srcProjection.getCode(),
            dest_projection: this.destProjection.getCode(),
        };
    }

    toDict(): ProjectionTypeDict {
        return {
            operatorType: ProjectionType.TYPE,
            srcProjection: this.srcProjection.getCode(),
            destProjection: this.destProjection.getCode(),
        };
    }

    static fromDict(dict: ProjectionTypeDict): ProjectionType {
        return new ProjectionType({
            srcProjection: Projections.fromCode(dict.srcProjection),
            destProjection: Projections.fromCode(dict.destProjection),
        });
    }
}

interface RasterSourceTypeConfig {
    channel: number;
    sourcename: string;
    transform: boolean;
}

interface RasterSourceTypeMappingDict extends OperatorTypeMappingDict {
    channel: number;
    sourcename: string;
    transform: boolean;
}

interface RasterSourceTypeDict extends OperatorTypeDict  {
    channel: number;
    sourcename: string;
    transform: boolean;
}

/**
 * The raster source type.
 */
export class RasterSourceType extends OperatorType {
    static get TYPE(): string { return "source"; };

    private channel: number;
    private sourcename: string;
    private transform: boolean;

    constructor(config: RasterSourceTypeConfig) {
        super();
        this.channel = config.channel;
        this.sourcename = config.sourcename;
        this.transform = config.transform;
    }

    getMappingName(): string {
        return RasterSourceType.TYPE;
    }

    toString(): string {
        return "Raster Source";
    }

    getParametersAsStrings(): Array<[string, string]> {
        return [
            ["channel", this.channel.toString()],
            ["sourcename", this.sourcename.toString()],
            ["transform", this.transform.toString()],
        ];
    }

    toMappingDict(): RasterSourceTypeMappingDict {
        return {
            sourcename: this.sourcename,
            channel: this.channel,
            transform: this.transform,
        };
    }

    toDict(): RasterSourceTypeDict {
        return {
            operatorType: RasterSourceType.TYPE,
            sourcename: this.sourcename,
            channel: this.channel,
            transform: this.transform,
        };
    }

    static fromDict(dict: RasterSourceTypeDict): RasterSourceType {
        return new RasterSourceType(dict);
    }
}

interface HistogramTypeMappingDict extends OperatorTypeMappingDict {
    attribute: string;
    range: [number, number] | string; // `[min, max]` or `unit` or `data`
    buckets?: number;
}

interface HistogramTypeDict extends OperatorTypeDict {
    attribute: string;
    range: { min: number, max: number } | string;
    buckets?: number;
}

interface HistogramTypeConfig {
    attribute: string;
    range: { min: number, max: number } | string;
    buckets?: number;
}

/**
 * The histogram type.
 */
export class HistogramType extends OperatorType {
    static get TYPE(): string { return "histogram"; };

    private attribute: string;
    private range: { min: number, max: number } | string;
    private buckets: number;

    constructor(config: HistogramTypeConfig) {
        super();
        this.attribute = config.attribute;
        this.range = config.range;
        this.buckets = config.buckets;
    }

    getMappingName(): string {
        return HistogramType.TYPE;
    }

    toString(): string {
        return "Histogram";
    }

    getParametersAsStrings(): Array<[string, string]> {
        return [
            ["attribute", this.attribute.toString()],
            [
                "range",
                typeof this.range === "string" ?
                    this.range.toString() : `min: ${this.range.min}, max: ${this.range.max}`
            ],
            ["buckets", this.buckets.toString()],
        ];
    }

    toMappingDict(): HistogramTypeMappingDict {
        let range: [number, number] | string;
        if (typeof this.range === "string") {
            range = this.range;
        } else {
            range = [this.range.min, this.range.max];
        }

        return {
            attribute: this.attribute,
            range: range,
            buckets: this.buckets,
        };
    }

    toDict(): HistogramTypeDict {
        return {
            operatorType: HistogramType.TYPE,
            attribute: this.attribute,
            range: this.range,
            buckets: this.buckets,
        };
    }

    static fromDict(dict: HistogramTypeDict): HistogramType {
        return new HistogramType(dict);
    }
}

interface RTypeMappingDict extends OperatorTypeMappingDict {
    source: string;
    result: string;
}

interface RTypeDict extends OperatorTypeDict {
    code: string;
    resultType: string;
}

interface RTypeConfig {
    code: string;
    resultType: ResultType;
}

/**
 * The R type.
 */
export class RType extends OperatorType {
    static get TYPE(): string { return "r"; };

    private code: string;
    private resultType: ResultType;

    constructor(config: RTypeConfig) {
        super();
        this.code = config.code;
        this.resultType = config.resultType;
    }

    getMappingName(): string {
        return RType.TYPE;
    }

    toString(): string {
        return "R Operator";
    }

    getParametersAsStrings(): Array<[string, string]> {
        return [
            ["code", this.code.toString()],
            ["resultType", this.resultType.toString()],
        ];
    }

    toMappingDict(): RTypeMappingDict {
        return {
            source: this.code,
            result: this.resultType.getCode(),
        };
    }

    toDict(): RTypeDict {
        return {
            operatorType: RType.TYPE,
            code: this.code,
            resultType: this.resultType.getCode(),
        };
    }

    static fromDict(dict: RTypeDict): RType {
        return new RType({
            code: dict.code,
            resultType: ResultTypes.fromCode(dict.resultType),
        });
    }
}

interface PointInPolygonFilterTypeMappingDict extends OperatorTypeMappingDict {}

interface PointInPolygonFilterTypeDict extends OperatorTypeDict {}

interface PointInPolygonFilterTypeConfig {}

/**
 * The Point in Polygon Filter type.
 */
export class PointInPolygonFilterType extends OperatorType {
    static get TYPE(): string { return "filterpointsbygeometry"; /*"point_in_polygon_filter";*/ };

    constructor(config: PointInPolygonFilterTypeConfig) {
        super();
    }

    getMappingName(): string {
        return PointInPolygonFilterType.TYPE;
    }

    toString(): string {
        return "Point in Polygon Filter";
    }

    getParametersAsStrings(): Array<[string, string]> {
        return [];
    }

    toMappingDict(): PointInPolygonFilterTypeMappingDict {
        return {};
    }

    toDict(): PointInPolygonFilterTypeDict {
        return {
            operatorType: PointInPolygonFilterType.TYPE,
        };
    }

    static fromDict(dict: PointInPolygonFilterTypeDict): PointInPolygonFilterType {
        return new PointInPolygonFilterType({});
    }
}

/**
 * The MSG radiance type.
 */
export class MsgRadianceType extends OperatorType {
    static get TYPE(): string { return "msatradiance"; };

    constructor(config: {}) {
        super();
    }

    getMappingName(): string { return MsgRadianceType.TYPE; }

    toString(): string { return "MSG radiance operator"; }

    getParametersAsStrings(): Array<[string, string]> { return []; }

    toMappingDict(): OperatorTypeMappingDict { return {}; }

    toDict(): OperatorTypeDict {
        return {
            operatorType: MsgRadianceType.TYPE,
        };
    }

    static fromDict(dict: OperatorTypeDict): MsgRadianceType { return new MsgRadianceType({}); }
}

/* The MSG reflectance type */
interface MsgReflectanceTypeMappingDict extends OperatorTypeMappingDict {
    isHrv: boolean;
    solarCorrection: boolean;
    forceSatellite?: MeteosatSatelliteName;
}

interface MsgReflectanceTypeDict extends OperatorTypeDict {
    isHrv: boolean;
    solarCorrection: boolean;
    forceSatelliteName?: MeteosatSatelliteName;
}

interface MsgReflectanceTypeConfig {
    isHrv: boolean;
    solarCorrection: boolean;
    forceSatelliteName?: MeteosatSatelliteName;
}

export type MeteosatSatelliteName = "Meteosat-8" | "Meteosat-9" | "Meteosat-10" | "Meteosat-11";

/**
 * The MSG radiance type.
 */
export class MsgReflectanceType extends OperatorType {
    static get TYPE(): string { return "msatreflectance"; };
    private isHrv: boolean = false;
    private solarCorrection: boolean = true;
    private forceSatelliteName: MeteosatSatelliteName = null;
    private forceSatellite: boolean = false;

    constructor(config: MsgReflectanceTypeConfig) {
        super();
        this.isHrv = config.isHrv;
        this.solarCorrection = config.solarCorrection;
        if ( config.forceSatelliteName ) this.forceSatelliteName = config.forceSatelliteName;
        this.forceSatellite = this.forceSatelliteName !== "";
    }

    getMappingName(): string { return MsgReflectanceType.TYPE; }

    toString(): string { return "MSG reflectance operator"; }

    getParametersAsStrings(): Array<[string, string]> { return []; }

    toMappingDict(): MsgReflectanceTypeMappingDict {
        let config = {
            isHrv: this.isHrv,
            solarCorrection: this.solarCorrection
        };
        if (this.forceSatellite && this.forceSatelliteName) {
            config["forceSatellite"] = this.forceSatelliteName;
        }
        return config;
    }

    toDict(): MsgReflectanceTypeDict {
        let dict: MsgReflectanceTypeDict = {
            operatorType: MsgReflectanceType.TYPE,
            isHrv: this.isHrv,
            solarCorrection: this.solarCorrection
        };
        if (this.forceSatellite && this.forceSatelliteName) {
            dict["forceSatelliteName"] = this.forceSatelliteName;
        }
        return dict;
    }

    static fromDict(dict: MsgReflectanceTypeDict): MsgReflectanceType { return new MsgReflectanceType(dict); }
}

/* The MSG solarangle type */
interface MsgSolarangleTypeMappingDict extends OperatorTypeMappingDict {
    solarangle: string;
}

interface MsgSolarangleTypeDict extends OperatorTypeDict {
    solarangle: SolarangleName;
}

interface MsgSolarangleTypeConfig {
    solarangle: SolarangleName;
}

export type SolarangleName = "azimuth" | "zenith";

/**
 * The MSG solarangle type.
 */
export class MsgSolarangleType extends OperatorType {
    static get TYPE(): string { return "msatsolarangle"; };
    private solarangle: SolarangleName;

    constructor(config: MsgSolarangleTypeConfig) {
        super();
        this.solarangle = config.solarangle;
    }

    getMappingName(): string { return MsgSolarangleType.TYPE; }

    toString(): string { return "MSG solarangle operator"; }

    getParametersAsStrings(): Array<[string, string]> { return []; }

    toMappingDict(): MsgSolarangleTypeMappingDict { return {
        solarangle: this.solarangle,
    }; }

    toDict(): MsgSolarangleTypeDict {
        return {
            operatorType: MsgSolarangleType.TYPE,
            solarangle: this.solarangle,
        };
    }

    static fromDict(dict: MsgSolarangleTypeDict): MsgRadianceType { return new MsgRadianceType(dict); }
}

/**
 * The MSG temperature type.
 */
export class MsgTemperatureType extends OperatorType {
    static get TYPE(): string { return "msattemperature"; };

    constructor(config: {}) {
        super();
    }

    getMappingName(): string { return MsgTemperatureType.TYPE; }

    toString(): string { return "MSG temperature operator"; }

    getParametersAsStrings(): Array<[string, string]> { return []; }

    toMappingDict(): OperatorTypeMappingDict { return {}; }

    toDict(): OperatorTypeDict {
        return {
            operatorType: MsgTemperatureType.TYPE,
        };
    }

    static fromDict(dict: OperatorTypeDict): MsgTemperatureType { return new MsgTemperatureType(dict); }
}

/* The MSG pansharpen type */
interface MsgPansharpenTypeMappingDict extends OperatorTypeMappingDict {}

interface MsgPansharpenTypeDict extends OperatorTypeDict {}

interface MsgPansharpenTypeConfig {}

/**
 * The MSG pansharpen type.
 */
export class MsgPansharpenType extends OperatorType {
    static get TYPE(): string { return "msatpansharpening"; };

    constructor(config: MsgPansharpenTypeConfig) {
        super();
    }

    getMappingName(): string { return MsgPansharpenType.TYPE; }

    toString(): string { return "MSG pansharpen operator"; }

    getParametersAsStrings(): Array<[string, string]> { return []; }

    toMappingDict(): MsgPansharpenTypeMappingDict { return {}; }

    toDict(): MsgPansharpenTypeDict {
        return {
            operatorType: MsgPansharpenType.TYPE,
        };
    }

    static fromDict(dict: MsgPansharpenTypeDict): MsgPansharpenType { return new MsgPansharpenType(dict); }
}

/**
 * The MSG temperature type.
 */
export class MsgCo2CorrectionType extends OperatorType {
    static get TYPE(): string { return "msatco2correction"; };

    constructor(config: {}) {
        super();
    }

    getMappingName(): string { return MsgTemperatureType.TYPE; }

    toString(): string { return "MSG CO2 correction operator"; }

    getParametersAsStrings(): Array<[string, string]> { return []; }

    toMappingDict(): OperatorTypeMappingDict { return {}; }

    toDict(): OperatorTypeDict {
        return {
            operatorType: MsgTemperatureType.TYPE,
        };
    }

<<<<<<< HEAD
    static fromDict(dict: MsgReflectanceTypeDict): MsgReflectanceType { return new MsgReflectanceType({}); }
}

interface WKTSourceTypeMappingDict extends OperatorTypeMappingDict {
    type: string;
    wkt: string;
}

interface WKTSourceTypeDict extends OperatorTypeDict {
    type: string;
    wkt: string;
}

interface WKTSourceTypeConfig {
    type: ResultType;
    wkt: string;
}

/**
 * The WKT Source type.
 */
export class WKTSourceType extends OperatorType {
    static get TYPE(): string { return "wktsource"; };

    private type: ResultType;
    private wkt: string;

    constructor(config: WKTSourceTypeConfig) {
        super();
        this.type = config.type;
        this.wkt = config.wkt;
    }

    getMappingName(): string {
        return WKTSourceType.TYPE;
    }

    toString(): string {
        return "WKT Source";
    }

    getParametersAsStrings(): Array<[string, string]> {
        return [
            ["type", this.type.toString()],
            ["wkt", this.wkt.toString()],
        ];
    }

    toMappingDict(): WKTSourceTypeMappingDict {
        return {
            type: this.type.getCode(),
            wkt: this.wkt,
        };
    }

    toDict(): WKTSourceTypeDict {
        return {
            operatorType: WKTSourceType.TYPE,
            type: this.type.getCode(),
            wkt: this.wkt,
        };
    }

    static fromDict(dict: WKTSourceTypeDict): WKTSourceType {
        return new WKTSourceType({
            type:  ResultTypes.fromCode(dict.type),
            wkt: dict.wkt,
        });
    }
=======
    static fromDict(dict: OperatorTypeDict): MsgCo2CorrectionType { return new MsgCo2CorrectionType(dict); }
>>>>>>> b5158d94
}<|MERGE_RESOLUTION|>--- conflicted
+++ resolved
@@ -101,10 +101,8 @@
                 return RType.fromDict(<RTypeDict> dict);
             case PointInPolygonFilterType.TYPE:
                 return PointInPolygonFilterType.fromDict(<PointInPolygonFilterTypeDict> dict);
-<<<<<<< HEAD
             case WKTSourceType.TYPE:
                 return WKTSourceType.fromDict(<WKTSourceTypeDict> dict);
-=======
             case MsgRadianceType.TYPE:
                 return MsgRadianceType.fromDict(dict);
             case MsgReflectanceType.TYPE:
@@ -117,7 +115,6 @@
                 return MsgPansharpenType.fromDict(<MsgPansharpenTypeDict> dict);
             case MsgCo2CorrectionType.TYPE:
                 return MsgCo2CorrectionType.fromDict(dict);
->>>>>>> b5158d94
         }
     }
 }
@@ -1056,8 +1053,7 @@
         };
     }
 
-<<<<<<< HEAD
-    static fromDict(dict: MsgReflectanceTypeDict): MsgReflectanceType { return new MsgReflectanceType({}); }
+    static fromDict(dict: OperatorTypeDict): MsgCo2CorrectionType { return new MsgCo2CorrectionType(dict); }
 }
 
 interface WKTSourceTypeMappingDict extends OperatorTypeMappingDict {
@@ -1126,7 +1122,4 @@
             wkt: dict.wkt,
         });
     }
-=======
-    static fromDict(dict: OperatorTypeDict): MsgCo2CorrectionType { return new MsgCo2CorrectionType(dict); }
->>>>>>> b5158d94
 }